import { Component, OnInit, Inject } from '@angular/core';
import { ActivatedRoute, Router } from '@angular/router';

import { SerializationDescriptor } from '../serialization-descriptor';
import { PraatService } from '../praat.service';
import { ProgressUpdate } from '../progress-update';
import { Response, Layer, User, Annotation, Anchor, MediaFile } from 'labbcat-common';
import { MessageService, LabbcatService } from 'labbcat-common';

@Component({
  selector: 'app-transcript',
  templateUrl: './transcript.component.html',
  styleUrl: './transcript.component.css'
})
export class TranscriptComponent implements OnInit {
    
    schema : any;
    layerStyles : { [key: string] : any };
    disabledLayerIds : string[];
    layerCounts : { [key: string] : any };
    user : User;
    baseUrl : string;
    imagesLocation : string;
    id : string;
    originalFile : string;
    loading = true;
    transcript : any;
    correctionEnabled = false;

    // temporal annotations
    anchors : { [key: string] : Anchor };
    annotations : { [key: string] : Annotation };
    participants : Annotation[];
    utterances : Annotation[];
    words : Annotation[];
    generableLayers: Layer[];

    // transcript attributes
    attributes: string[];
    categoryLayers: object; // string->Layer
    categoryLabels: string[];
    currentCategory: string;
    categories: object; // string->Category

    selectedLayerIds : string[];
    preselectedLayerIds = ['noise','word'];
    predisabledLayerIds = ['word'];
    interpretedRaw: { [key: string] : boolean };

    temporalBlocks : { consecutive : boolean, utterances : Annotation[] }[];
    
    serializers : SerializationDescriptor[];
    mimeTypeToSerializer = {};

    hasWAV: boolean;
    praatIntegration: string; // version number, or "" if installable
    authorization: string;
    praatProgress: ProgressUpdate;
    textGridUrl: string;
    praatUtteranceName: string;
    praatUtterance: Annotation;
    
    availableMedia: MediaFile[];
    media : { [key: string] : { [key: string] : MediaFile[] } }; // type->trackSuffix->file
    selectableMediaCount = 0;
    videoZoomed = false;

    menuId: string;

    threadId : string;
    matchTokens = {} as { [key: string] : number };
    controlsLinks = {
        layerIcons: 'https://djvill.github.io/APLS/doc/layer-typology', //TODO update to section of transcript docpage about layer picker
        about: {
            text: 'About layers',
            href: 'https://djvill.github.io/APLS/doc/layers-and-attributes'
        }
    };
    
    constructor(
        private labbcatService : LabbcatService,
        private messageService : MessageService,
        private praatService : PraatService,
        private route : ActivatedRoute,
        private router : Router,
        @Inject('environment') private environment
    ) {
        this.imagesLocation = this.environment.imagesLocation;
        this.selectedLayerIds = [];
        this.interpretedRaw = {};
        this.layerStyles = {};
        this.disabledLayerIds = [];
        this.categoryLabels = [];
        this.layerCounts = {};
        this.playingId = [];
        this.previousPlayingId = [];
    }
    
    ngOnInit() : void {        
        this.disabledLayerIds = this.predisabledLayerIds;
        this.route.queryParams.subscribe((params) => {
            this.id = params["id"]||params["transcript"]||params["ag_id"];
            this.threadId = params["threadId"];
            this.readUserInfo().then(()=>{
                this.readBaseUrl().then(()=>{
                    this.setCorrectionsEnabled();
                });
            });
            this.readSerializers();
            this.readSchema().then(() => {
                this.readTranscript().then(()=>{ // some have to wait until transcript is loaded
                    this.readAvailableMedia().then(()=>{
                        this.praatService.initialize().then((version: string)=>{
                            console.log(`Praat integration version ${version}`);
                            this.praatIntegration = version;
                            this.praatProgress = {
                                message: `Praat Integration ${this.praatIntegration}`,
                                value: 0,
                                maximum: 100
                            };
                            this.praatService.progressUpdates().subscribe((progress) => {
                                this.praatProgress = progress;
                            });
                        }, (canInstall: boolean)=>{
                            if (canInstall) {
                                console.log("Praat integration not installed but it could be");
                                this.praatIntegration = "";
                            } else {
                                console.log("Praat integration: Incompatible browser");
                                this.praatIntegration = null;
                            }
                        });
                    });
                    
                    // preselect layers?
                    let layerIds = params["layerId"]||params["l"]
                    if (!layerIds && sessionStorage.getItem("selectedLayerIds")) {
                        layerIds = JSON.parse(sessionStorage.getItem("selectedLayerIds"));
                    }
<<<<<<< HEAD
                    if (!layerIds) {
                        layerIds = this.preselectedLayerIds;
                    } else {
                        layerIds = [...new Set(layerIds.concat(this.preselectedLayerIds))];
=======
                    if (!layerIds) layerIds = ["noise","comment"]; // noise and comment by default
                    if (layerIds) {
                        if (Array.isArray(layerIds)) {
                            this.layersChanged(layerIds);
                        } else {
                            this.layersChanged([ layerIds ]);
                        }
>>>>>>> 0b05a006
                    }
                    this.layersChanged(layerIds);
                    if (this.threadId) this.loadThread();
                    this.setOriginalFile();
                }); // transcript read
            }); // subscribed to queryParams
        }); // after readSchema
        addEventListener("hashchange", (event) => {
            this.highlight(window.location.hash.substring(1));
        });
        this.readCategories();
    }
    
    readSchema() : Promise<void> {
        return new Promise((resolve, reject) => {
            this.labbcatService.labbcat.getSchema((schema, errors, messages) => {
                this.schema = schema;
                this.schema.root.description = "Transcript";
                this.generableLayers = [];
                this.attributes = [];
                this.categoryLayers = {};
                for (let layerId in this.schema.layers) {
                    const layer = this.schema.layers[layerId] as Layer;
                    // detemine which layers can be regenerated
                    if (layer.layer_manager_id && layer.id != this.schema.wordLayerId
                        && /T/.test(layer.enabled)) {
                        this.generableLayers.push(layer);
                    }
                    // determine which layers have interpreted/raw selectors
                    if (layer.validLabelsDefinition && layer.validLabelsDefinition.length) {
                        // are there keys that are different from labels?
                        for (let definition of layer.validLabelsDefinition) {
                            if (definition.display && definition.display != definition.label) {
                                this.interpretedRaw[layer.id] = true; // interpreted by default
                                break; // only need one
                            }
                        } // next label
                    }
                    // identify transcript attribute layers
                    if (layer.parentId == "transcript"
                        && layer.alignment == 0
                        && layer.id != schema.participantLayerId
                        && layer.id != schema.episodeLayerId
                        && layer.id != schema.corpusLayerId) {

                        // ensure we can iterate all layer IDs
                        this.attributes.push(layer.id);
                        
                        // ensure the transcript type layer has a category
                        if (layer.id == "transcript_type") layer.category = "transcript_General";
                        
                        if (!this.categoryLayers[layer.category]) {
                            this.categoryLayers[layer.category] = [];
                        }
                        this.categoryLayers[layer.category].push(layer);
                    }
                } // next layer
                resolve();
            });
        });
    }

    readUserInfo() : Promise<void> {
        return new Promise((resolve, reject) => {
            this.labbcatService.labbcat.getUserInfo((user, errors, messages) => {
                this.user = user as User;
                resolve();
            });
        });
    }
    
    readBaseUrl(): Promise<void> {
        return new Promise((resolve, reject) => {
            this.labbcatService.labbcat.getId((url, errors, messages) => {
                this.baseUrl = url;
                resolve();
            });
        });
    }
    
    readSerializers() : void {
        this.labbcatService.labbcat.getSerializerDescriptors((descriptors, errors, messages) => {
            if (errors) errors.forEach(m => this.messageService.error(m));
            if (messages) messages.forEach(m => this.messageService.info(m));
            this.serializers = [];
            for (let descriptor of descriptors) {
                this.serializers.push(descriptor as SerializationDescriptor);
                this.mimeTypeToSerializer[descriptor.mimeType]
                    = descriptor as SerializationDescriptor;
            }
        });
    }

    readCategories(): Promise<void> {
        this.categories = {};
        return new Promise((resolve, reject) => {
            this.labbcatService.labbcat.readOnlyCategories(
                "transcript", (categories, errors, messages) => {
                    for (let category of categories) {
                        const layerCategory = "transcript_"+category.category;
                        category.label = category.category;
                        if (!category.description) {
                            category.description = `Attributes: ${category.category}`; // TODO i18n
                        }
                        category.icon = "attributes.svg";
                        this.categories[layerCategory] = category;
                        this.categoryLabels.push(layerCategory);
                    }
                    if (this.categoryLabels.length == 1) { // only one actual category
                        // just label the tab 'attributes' with the tooltip 'Transcript attributes'
                        this.categories[this.categoryLabels[0]].label = "Attributes" // TODO i18n
                        this.categories[this.categoryLabels[0]].description = "Transcript attributes" // TODO i18n
                    }
                    // extra pseudo categories
                    this.categories["Layers"] = { // TODO i18n
                        label: "Layers", // TODO i18n
                        description: "Annotation layers for display",
                        icon: "layers.svg"
                    }; // TODO i18n
                    this.categories["Participants"] = { // TODO i18n
                        label: "Participants", // TODO i18n
                        description: "The participants in the transcript",
                        icon: "people.svg"
                    }; // TODO i18n
                    this.categories["Search"] = { // TODO i18n
                        label: "Search", // TODO i18n
                        description: "Search this transcript",
                        icon: "magnifying-glass.svg"
                    }; // TODO i18n
                    this.categories["Export"] = { // TODO i18n
                        label: "Export", // TODO i18n
                        description: "Export the transcript in a selected format",
                        icon: "cog.svg"
                    }; // TODO i18n
                    this.categoryLabels = this.categoryLabels.concat(["Participants","Layers","Search","Export"]);
                    resolve();
                });
        });
    }
    readTranscript() : Promise<void> {
        const structuralLayerIds = [
            this.schema.corpusLayerId,
            this.schema.episodeLayerId,
            this.schema.participantLayerId,
            "main_participant",
            this.schema.turnLayerId,
            this.schema.utteranceLayerId,
            this.schema.wordLayerId,
            // unnofficial layers:
            "previous-transcript", "next-transcript", // link to neighbors
            "audio_prompt", // 'Insert CD99' or whatever
            "divergent" // has the transcript changed since upload?
        ];
        return new Promise((resolve, reject) => {
            this.labbcatService.labbcat.getTranscript(
                this.id, structuralLayerIds.concat(this.attributes),
                (transcript, errors, messages) => {
                    this.loading = false;
                    if (errors) errors.forEach(m => this.messageService.error(m));
                    if (messages) messages.forEach(m => this.messageService.info(m));
                    if (!transcript) {
                        console.error("Invalid transcript ID");
                        this.messageService.error("Invalid transcript ID"); // TODO i18n
                        reject();
                    } else { // valid transcript
                        this.transcript = this.labbcatService.annotationGraph(transcript);
                        // id might have been ag_id or something else non-canonical, correct it:
                        this.id = this.transcript.id;
                        this.parseTranscript();
                        
                        // grey out empty layers
                        for (let l in this.schema.layers) {
                            const layer = this.schema.layers[l];
                            if (layer.parentId == this.schema.root.id
                                && layer.alignment == 0) continue;
                            if (layer.parentId == this.schema.participantLayerId) continue;
                            if (layer.id == this.schema.root.id) continue;
                            if (layer.id == this.schema.corpusLayerId) continue;
                            if (layer.id == this.schema.episodeLayerId) continue;
                            if (layer.id == this.schema.participantLayerId) continue;
                            // a temporal layer
                            this.labbcatService.labbcat.countAnnotations(
                                this.transcript.id, l, (count, errors, messages) => {
                                    this.layerCounts[l] = count;
                                    if (count) { // annotations in this layer
                                        if (count == 1) {
                                            this.schema.layers[l].description += ` (${count} annotation)`;
                                        } else {
                                            this.schema.layers[l].description += ` (${count} annotations)`;
                                        }
                                        this.layerStyles[l] = {};
                                    } else {
                                        this.schema.layers[l].description += ' (0 annotations)';
                                        this.layerStyles[l] = { color: "silver" };
                                        this.disabledLayerIds.push(l); // if the layer was in sessionStorage, it's already accounted for
                                    }
                                });
                        } // next temporal layer
                        resolve();
                    } // valid transcript
                });
        });
    }

    parseTranscript() : void {
        const participantLayerId = this.schema.participantLayerId;
        const turnLayerId = this.schema.turnLayerId;
        const utteranceLayerId = this.schema.utteranceLayerId;
        const wordLayerId = this.schema.wordLayerId;

        // index anchors
        this.anchors = {};
        for (let id in this.transcript.anchors) {
            const anchor = this.transcript.anchors[id] as Anchor;
            anchor.id = id; // ensure ID is set
            this.anchors[id] = anchor;
        }

        // parse transcript structure
        this.annotations = {};
        this.participants = [];
        this.utterances = [];
        this.words = [];
        // for each participant
        for (let participant of this.transcript.all(participantLayerId)) {
            this.annotations[participant.id] = participant as Annotation;
            this.participants.push(participant as Annotation);
            // for each turn
            for (let turn of participant.all(turnLayerId)) {
                // for each utterance
                for (let utterance of turn.all(utteranceLayerId)) {
                    this.annotations[utterance.id] = utterance as Annotation;
                    this.utterances.push(utterance as Annotation);
                    // we're going to link words to utterances
                    utterance[wordLayerId] = [];
                    
                } // next utterance

                // parse words and distribute them into utterances
                let u = 0;
                const utterances = turn.all(utteranceLayerId) as Annotation[];
                // for each word
                for (let word of turn.all(wordLayerId)) {
                    this.annotations[word.id] = word as Annotation;                    
                    this.words.push(word as Annotation);

                    // add to the current utterance
                    // if the words starts after utterance u ends, increment
                    while (word.start.offset >= utterances[u].end.offset
                        && u < utterances.length) {
                        u++;
                    }
                    utterances[u][wordLayerId].push(word);
                } // next word
            } // next turn
        } // next participant

        // now sort utterances by start offset, across participants
        this.utterances.sort((a,b) => a.start.offset - b.start.offset);

        // now divide utterances into 'temporal blocks'
        this.temporalBlocks = [];

        // a temporal block is a list of utterances
        // usually a block is (speaker) turn, so the utterances in it are consecutive
        // but a block may contain a list of utterances by different speakers,
        // in which case the block represents simultaneous speech
        if (this.utterances.length > 0) {
            let currentTurnId = this.utterances[0].parentId;
            let currentBlock = { consecutive : true, utterances : [] };
            let lastUtterance = null;
            
            for (let u in this.utterances) {
                let newBlock = false;
                let consecutive = true; // as opposed to simultaneous
                const utterance = this.utterances[u];
                if (utterance.parentId != currentTurnId) { // turn change
                    newBlock = true;
                }
                const nextUtterance = this.utterances[parseInt(u)+1]; // why is parseInt required?
                if (nextUtterance // the next utterance is during this one
                    && nextUtterance.start.offset < utterance.end.offset) {
                    newBlock = true;
                    consecutive = false;
                }
                // but if this is during the last utterance
                if (lastUtterance && utterance.start.offset < lastUtterance.end.offset
                    // and we it's  not a participant we've already seen
                    && !currentBlock.utterances.find(u=>u.label == utterance.label)) {
                    // this is a simultaneous speech block, so don't start a new one
                    newBlock = false;
                    currentTurnId = "";
                }
                if (newBlock) {
                    currentTurnId = utterance.parentId;
                    if (currentBlock.utterances.length) { // add last block
                        this.temporalBlocks.push(currentBlock);
                    }
                    currentBlock = { consecutive : consecutive, utterances : [] };
                }
                currentBlock.utterances.push(utterance);
                
                lastUtterance = utterance;
            } // next utterance
            if (currentBlock.utterances.length) { // add last block
                this.temporalBlocks.push(currentBlock);
            }
        } // there are utterances

        if (window.location.hash) {
            window.setTimeout(()=>{ // give time for the page to render
                this.highlight(window.location.hash.substring(1));
            }, 500);
        }
        this.showMediaPrompt();
    }

    loadThread(): void {
        this.labbcatService.labbcat.taskStatus(this.threadId, (task, errors, messages) => {
            if (task) {
                let taskLayers = task.layers.filter(l=>l!="orthography");
                if (task.layers) this.layersChanged(taskLayers, true);
                this.highlightSearchResults(0);
            }
        });
    }
    
    highlightSearchResults(pageNumber: number) : void {
        const transcriptId = this.transcript.id;
        this.labbcatService.labbcat.getMatches(
            this.threadId, 0, 100, pageNumber,
            (results, errors, messages) => {
                if (!results) return;
                for (let match of results.matches) {                    
                    if (match.Transcript == transcriptId) {
                        // for now just highlight the first word                        
                        const firstWordId = match.MatchId.replace(/.*\[0\]=(ew_0_[0-9]*).*/,"$1");
                        const lastWordId = match.MatchId.replace(/.*\[1\]=(ew_0_[0-9]*).*/,"$1");
                        const resultNumber = parseInt(match.MatchId
                            .replace(/.*prefix=([0-9]*)-.*/,"$1"));
                        this.matchTokens[firstWordId] = resultNumber;
                        if (lastWordId && lastWordId != firstWordId) {
                            // tag subsequent tokens
                            const firstWord = this.transcript.annotations[firstWordId];
                            if (firstWord) {
                                let nextWord = firstWord.next;
                                let c = 1;
                                while (nextWord && nextWord.id != lastWordId
                                      && ++c < 20) { // not for thn 20 words for safety
                                    this.matchTokens[nextWord.id] = resultNumber;
                                    nextWord = nextWord.next;
                                }
                                this.matchTokens[lastWordId] = resultNumber;
                            }
                        }
                    }
                } // next match
                if (results.matches.length) {
                    this.highlightSearchResults(pageNumber+1);
                }
            });
    }

    setOriginalFile(): void {
        // only set origial file URL if we don't censor transcripts/media
        this.labbcatService.labbcat.getSystemAttribute(
            "censorshipRegexp", (attribute, errors, messages) => {
                if (!attribute.value
	            // or this is a super user
	            || this.user.roles.includes("admin")) {
	            this.originalFile = this.baseUrl
                        + "files"
	                + "/" + encodeURIComponent(
                            this.transcript.first(this.schema.corpusLayerId).label)
	                + "/" + encodeURIComponent(
                            this.transcript.first(this.schema.episodeLayerId).label)
	                + "/trs/"+encodeURIComponent(this.transcript.id);
                }
            });
    }

    setCorrectionsEnabled(): void {        
        // correctionEnabled if they're not an edit user
        // and requests to the corrections URL return 200 status (not 400 error)
        if (!this.user.roles.includes("edit")) {
            this.labbcatService.labbcat.createRequest(
                "correction", null, (r, errors, messages) => {
                    if (!errors) {
                        this.correctionEnabled = true;
                    }
                },
                this.baseUrl+"correction")
                .send();        
        }
    }

    readAvailableMedia() : Promise<void> {
        return new Promise((resolve, reject) => {
            this.labbcatService.labbcat.getAvailableMedia(
                this.id, (mediaTracks, errors, messages) => {
                    if (errors) errors.forEach(m => this.messageService.error(m));
                    if (messages) messages.forEach(m => this.messageService.info(m));
                    this.availableMedia = mediaTracks;
                    this.hasWAV = this.availableMedia.find(file=>file.mimeType == "audio/wav") != null;
                    this.media = {};
                    for (let file of this.availableMedia) {
                        if (!this.media[file.type]) {
                            this.media[file.type] = {};
                        }
                        if (!this.media[file.type][file.trackSuffix]) {
                            this.media[file.type][file.trackSuffix] = [];
                        }
                        this.media[file.type][file.trackSuffix].push(file);
                    } // next file
                    // remove any tracks that have only generated content
                    for (let t in this.media) {
                        const mediaType = this.media[t];
                        for (let s in mediaType) {
                            const trackSuffix = mediaType[s];
                            if (!trackSuffix.find(file=>!file.generateFrom)) {
                                delete mediaType[s];
                            }
                        } // next media type
                    }
                    // how many media visualizations are possible?
                    this.selectableMediaCount = 0;
                    const mediaPeckingOrder = ["video", "audio", "image"];
                    for (let t of mediaPeckingOrder) {
                        if (this.media[t]) {
                            const mediaType = this.media[t];
                            for (let s in mediaType) {
                                this.selectableMediaCount++;
                                if (this.selectableMediaCount == 1) { // first media found
                                    // select it
                                    this.showMedia(mediaType[s][0]);
                                }
                            } // next media type
                        } // has this type
                    } // next media type
                    resolve();
                });
        });
    }
    
    layersChanged(selectedLayerIds : string[], fromTask = false) : void {
        const addedLayerIds = selectedLayerIds.filter((x)=>this.selectedLayerIds.indexOf(x) < 0);
        const loadingLayers = [] as Promise<string>[];
        let deferredLayerIds = [] as string[]; // for deferred visualization
        this.loading = true;

        // remove unticked layers, but don't have task layers override preselected
        if (!fromTask) {
            this.selectedLayerIds = selectedLayerIds.filter((x)=>addedLayerIds.indexOf(x) < 0);
            // remember the deselections for next time
            sessionStorage.setItem("selectedLayerIds", JSON.stringify(this.selectedLayerIds));
        }
        const storedLayerIds = JSON.parse(sessionStorage.getItem("selectedLayerIds"));

        // load new layers one at a time
        for (let layerId of addedLayerIds) {
            const layer = this.schema.layers[layerId];
            let lli = this.loadLayerIncrementally(layerId, 0);
            loadingLayers.push(lli);
            if (this.preselectedLayerIds.includes(layerId)) { // preselected
                this.selectedLayerIds.push(layerId);
            } else if (storedLayerIds.includes(layerId)) { // layer comes from sessionStorage
                // defer visualization in case it turns out to be empty
                deferredLayerIds.push(layerId);
            } else if (this.isSpanningLayer(layer)) { // spanning layer
                // defer visualization until all annotations are loaded and indexed
                deferredLayerIds.push(layerId);
            } else { // immediate incremental vizualization is ok
                this.selectedLayerIds.push(layerId);
            }
        } // next newly selected layer
        
        // once everything's finished loading
        Promise.all(loadingLayers).then(()=>{
            this.loading = false;
            // remove empty layers (but not layers that are predisabled *and* preselected - i.e., we want their checkbox to always show as selected)
            this.selectedLayerIds = this.selectedLayerIds.filter((x) =>
                !this.disabledLayerIds.includes(x) ||
                (this.predisabledLayerIds.includes(x) && this.preselectedLayerIds.includes(x)));
            deferredLayerIds = deferredLayerIds.filter((x) =>
                !this.disabledLayerIds.includes(x));

            // visualize deferred layers
            for (let layerId of deferredLayerIds) {
                this.selectedLayerIds.push(layerId);
            }
            
            // remember the selections for next time
            sessionStorage.setItem("selectedLayerIds", JSON.stringify(this.selectedLayerIds));

            // if there's a highlight, make sure it scrolls back into view after the layer changes
            if (this.highlitId) {
                setTimeout(()=>{ // give the UI a chance to update
                    this.highlight(this.highlitId);
                }, 200);
            }
        });
    }

    /** Load the given (zero-based) page of annotations on the given layer.
     * The promise is resolved once annotations and anchors on the given page and all subsequent
     * pages have been added to the annotation graph. */
    loadLayerIncrementally(layerId: string, page: number) : Promise<string> {
        return new Promise((resolve, reject) => {
            if (this.transcript.layers[layerId] && page == 0) { // have already loaded this layer
                resolve(`${page}:${layerId}`);
            } else { // load the layer definition
                const layer = this.schema.layers[layerId];
                this.transcript.schema.layers[layerId] = layer;
                layer.parent = this.transcript.schema.layers[layer.parentId];
                layer.colour = this.stringToColour(layerId);
                this.layerStyles[layerId] = {
                    color : layer.colour, borderColour: layer.colour };

                // load annotations
                this.labbcatService.labbcat.getAnnotations(
                    this.transcript.id, layerId, 1000, page, (annotations, errors, messages) => {
                        if (page == 0) {
                            if (errors) errors.forEach(m => 
                                this.messageService.error(`${layerId}: ${m}`));
                            if (messages) {
                                messages.forEach(m => this.messageService.info(`${layerId}: ${m}`));
                                if (messages.includes("There are no annotations.")) {
                                    this.layerStyles[layerId] = { color: "silver" };
                                    this.disabledLayerIds.push(layerId);
                                }
                            }
                        }
                        if (annotations.length) {
                            const unknownAnchorIds = new Set<string>();
                            for (let a of annotations) {
                                if (!this.transcript.anchors[a.startId]) {
                                    unknownAnchorIds.add(a.startId);
                                }
                                if (!this.transcript.anchors[a.endId]) {
                                    unknownAnchorIds.add(a.endId);
                                }
                            } // next annotation
                            
                            if (unknownAnchorIds.size) {
                                // there might be a lot of anchors to load,
                                // making one request too large
                                // so we break the anchor list into chunks
                                this.loadAnchorsIncrementally(unknownAnchorIds).then(()=>{
                                    // add annotations to graph once we've got all the anchors
                                    for (let a of annotations) {
                                        const annotation = new this.labbcatService.ag.Annotation(
                                            layerId, a.label, this.transcript,
                                            a.startId, a.endId,
                                            a.id, a.parentId);
                                        if (a.dataUrl) annotation.dataUrl = a.dataUrl;
                                        this.transcript.addAnnotation(annotation);
                                    }
                                    
                                    // next page
                                    this.loadLayerIncrementally(layerId, page + 1).then(()=>{
                                        resolve(`${page}:${layerId}`);
                                    });
                                });
                            } else { // all anchors are already loaded
                                // we've got all the anchors, so add the annotations to the graph
                                for (let a of annotations) {
                                    const annotation = new this.labbcatService.ag.Annotation(
                                        layerId, a.label, this.transcript, a.startId, a.endId,
                                        a.id, a.parentId);
                                    if (a.dataUrl) annotation.dataUrl = a.dataUrl;
                                    this.transcript.addAnnotation(annotation);
                                }
                                
                                // next page
                                this.loadLayerIncrementally(layerId, page + 1).then(()=>{
                                    resolve(`${page}:${layerId}`);
                                });
                            }
                        } else { // there were no more annotations
                            // once phrase/span layers are fully loaded,
                            // index the token words they contain
                            if (this.isSpanningLayer(layer)) {
                                this.indexTokensOnLayer(layer);
                            } // phrase/spanning layer
                                    
                            resolve(`${page}:${layerId}`);
                        }
                    });
            }
        });
    }

    /** recursive anchor loading, to prevent requests from becoming too large */
    loadAnchorsIncrementally(unknownAnchorIds : Set<string>) : Promise<void> {
        const maxIds = 50;
        return new Promise<void>((resolve, reject) => {
            let idsToLoadNow = new Set<string>(Array.from(unknownAnchorIds).slice(0, maxIds));
            let idsToLoadLater = new Set<string>(Array.from(unknownAnchorIds).slice(maxIds));
            this.labbcatService.labbcat.getAnchors(
                this.transcript.id, Array.from(idsToLoadNow), (anchors, errors, messages) => {
                    if (errors) errors.forEach(m => 
                        this.messageService.error(`Load anchors: ${m}`));
                    if (messages) messages.forEach(m =>
                        this.messageService.info(`Load anchors: ${m}`));
                    for (let a of anchors) {
                        const anchor = new this.labbcatService.ag.Anchor(
                            a.offset, this.transcript);
                        Object.assign(anchor, a);
                        this.transcript.addAnchor(anchor);
                    } // next anchor
                    if (idsToLoadLater.size) {
                        this.loadAnchorsIncrementally(idsToLoadLater).then(resolve);
                    } else { // finished!
                        resolve();
                    }
                });
        });
    }
    
    indexTokensOnLayer(layer : Layer) : void {
        const wordLayerId = this.schema.wordLayerId;
        const utteranceLayerId = this.schema.utteranceLayerId;
        // spans can overlap (e.g. n-gram annotations, syntactic parses)
        // we want
        //  a) each span to be visualised at the same height across all tokens, and
        //  b) the visualisation to be visually compact
        // so, we have each words' span array use the array index to determine the height,
        // and compress the indices so that spans fit into available gaps

        // process them by parent, so that phrases from one speaker can't interfere with
        // those of another speaker
        for (let parent of this.transcript.all(layer.parentId)) {
<<<<<<< HEAD
            let spans = parent.all(layer.id);
            if (!spans) continue; // prevent hangups from empty layers
            spans = spans
=======
            const spans = (parent.all(layer.id)||[])
>>>>>>> 0b05a006
            // first, order all annotations so that
            // i) annotations with earlier starts are earlier
            // ii) where starts are equal, longer annotations are earlier
                .toSorted((a,b)=>{
                    if (a==b) return 0; // just in case
                    // earlier starts are earlier
                    return a.start.offset - b.start.offset
                    // longer durations are earlier
                        || b.duration()-a.duration()
                    // if same start and duration, reverse sort by id
                        || (""+b.id).localeCompare(""+a.id);
                });
            // set depth of each span to the minimum possible value without overlap
            const maxOffset = []; // register the highest offset at a given depth
            let maxDepth = -1;
            for (let s in spans) {
                const span = spans[s];
                // check each height to see if this span will fit
                let shallowestDepth = maxOffset.findIndex(
                    endOffset=>endOffset <= span.start.offset);
                if (shallowestDepth < 0) { // if not, plumb new depths
                    shallowestDepth = maxDepth+1;
                }
                span._depth = shallowestDepth;
                maxOffset[span._depth] = span.end.offset;
                maxDepth = Math.max(maxDepth, span._depth);
            } // next span
    
            // link words to spans that contain them
            // first create levels for every word token
            for (let token of parent.all(wordLayerId)) token[layer.id] = new Array(maxDepth+1);
            // now link 'included' spans to word tokens
            for (let span of spans) {
                if (!span[wordLayerId]) {
                    const tokens = [];
                    // link it to all the words it contains
                    for (let token of span.all(wordLayerId)) {
                        tokens.push(token);
                        if (!token[layer.id]) token[layer.id] = new Array(maxDepth+1);
                        token[layer.id][span._depth] = span;
                    } // next contained token
                    span[wordLayerId] = tokens;
                    // were there any?
                    let linkedUtterance = null;
                    
                    if (span.start.startOf[utteranceLayerId] // starts with utterance
                        && span.start.startOf[utteranceLayerId].length) {
                        const utterance = span.start.startOf[utteranceLayerId][0];
                        if (utterance.end.offset == span.end.offset) {
                            linkedUtterance = utterance;
                            if (!linkedUtterance[layer.id]) linkedUtterance[layer.id] = [];
                            linkedUtterance[layer.id].push(span);
                            span.tagsUtterance = linkedUtterance;
                        }
                    }
                    if (!linkedUtterance // not linked to an utterance
                        && span[wordLayerId].length == 0) { // no tokens included
                        let nearestWord = null;
                        if (span.start.endOf[wordLayerId] // immediately follows a word?
                            && span.start.endOf[wordLayerId].length) {
                            nearestWord = span.start.endOf[wordLayerId][0];
                            // is it strung from the word end to the utterance end?
                            const utterance = nearestWord.first(utteranceLayerId);
                            if (utterance && utterance.endId == span.endId) {
                                linkedUtterance = utterance
                                // tag the utterance so the visualization knows to prepend a column
                                utterance.appendDummyToken = true;
                                // ensure the span doesn't also get visualized with the word
                                nearestWord = null;
                            } else {
                                // tag the span to 'jump' ahead, so it offset to the right to 
                                // represent that it's between this word and the next
                                span.jump = true;
                            }
                        } else if (span.end.startOf[wordLayerId] // immediately precedes a word?
                            && span.end.startOf[wordLayerId].length) {
                            nearestWord = span.end.startOf[wordLayerId][0];
                            // is it strung from the utterance start to the word start?
                            const utterance = nearestWord.first(utteranceLayerId);
                            if (utterance && utterance.startId == span.startId) {
                                linkedUtterance = utterance
                                // tag the utterance so the visualization knows to prepend a column
                                utterance.prependDummyToken = true;
                                // ensure the span doesn't also get visualized with the word
                                nearestWord = null;
                            }
                        } else if (span.start.startOf[wordLayerId] // starts with word?
                            && span.start.startOf[wordLayerId].length) {
                            nearestWord = span.start.startOf[wordLayerId][0];
                        } else if (span.end.endOf[wordLayerId] // ends with a word?
                            && span.end.endOf[wordLayerId].length) {
                            nearestWord = span.end.endOf[wordLayerId][0];
                        } else { // pick the nearest word
                            const allWords = this.transcript.all(wordLayerId);
                            // overlap?
                            for (let word of allWords) {
                                if (span.overlaps(word)) {
                                    nearestWord = word;
                                    break;
                                }
                            } // next word
                            if (!nearestWord) {
                                // first word that starts after the span start
                                for (let word of allWords) {
                                    if (span.start.offset < word.start.offset) {
                                        nearestWord = word;
                                        break;
                                    }
                                } // next word
                            }
                            if (!nearestWord) {
                                // no following word, so select last word
                                nearestWord = allWords[allWords.length-1];
                            }
                        } // pick nearest word
                        if (nearestWord) {
                            // link it to the span
                            tokens.push(nearestWord);
                            if (!nearestWord[layer.id]) {
                                nearestWord[layer.id] = new Array(maxDepth+1);
                            }
                            nearestWord[layer.id][span._depth] = span;
                        } else if (!linkedUtterance) {
                            console.error(`Could not visualize: ${span.label}#${span.id} (${span.start}-${span.end})`);
                        }
                    } // no tokens included
                } // not already done
            } // next span
        } // next parent

        // for each utterance
        for (let utterance of this.transcript.all(utteranceLayerId)) {
            // drop spans so that they're as near as possible to their tokens
            const utteranceWords = utterance.all(wordLayerId);
            const maxSpanIndexDuringUtterance = utteranceWords.reduce((maxSoFar, word) => {
                const wordSpans = word.all(layer.id);
                const firstNonSpanIndexForWord = wordSpans.findIndex(span=>!span);
                return Math.max(
                    maxSoFar,
                    firstNonSpanIndexForWord == -1?wordSpans.length
                        :firstNonSpanIndexForWord - 1);
            }, -1);
            utteranceWords.forEach((word)=>{
                word.all(layer.id).length = maxSpanIndexDuringUtterance + 1;
            });
            
        }

    }
    
    // https://stackoverflow.com/questions/3426404/create-a-hexadecimal-colour-based-on-a-string-with-javascript#16348977
    stringToColour(str : string) : string {
        var hash = 0;
        for (var i = 0; i < str.length; i++) {
            hash = str.charCodeAt(i) + ((hash << 4) - hash);
        }
        var colour = '#';
        for (var i = 0; i < 3; i++) {
            var value = (hash >> (i * 8)) & 0xFF;
            colour += ('00' + value.toString(16)).substr(-2);
        }
        return colour;
    }

    renderLabel(annotation: Annotation) : string {
        let display = annotation.label;
        if (this.interpretedRaw[annotation.layer.id]) {
            for (let definition of annotation.layer.validLabelsDefinition) {
                if (definition.display
                    && (display == definition.label // replace whole labels only
                        || annotation.layer.type == "ipa") // unless it's a phonological layer
                   ) { // there is a display version of this label
                    display = display.replace(definition.label, definition.display);
                    if (annotation.layer.type != "ipa") { // whole label replaced
                        break;
                    }
                }
            } // next definition
        } // a conversion is required
        return display;
    }

    /** Test whether the layer is phrase/span layer */
    isSpanningLayer(layer : Layer) : boolean {
        return (layer.parentId == this.schema.turnLayerId
            && layer.id != this.schema.utteranceLayerId 
            && layer.id != this.schema.wordLayerId)
            || (layer.parentId == this.schema.root.id
                && layer.alignment > 0);
    }
    /** Test whether the layer is word scope layer */
    isWordLayer(layer : Layer) : boolean {
        return layer.parentId == this.schema.wordLayerId && layer.id != "segment";
    }
    /** Test whether the layer is segment scope layer */
    isSegmentLayer(layer : Layer) : boolean {
        return layer.parentId == "segment" || layer.id == "segment";
    }

    /** Highlight the annotation with the given ID */
    highlitId: string;
    highlight(id: string): void {
        this.highlitId = id;
        try {
            document.getElementById(id).scrollIntoView({
                behavior: "smooth",
                block: "center"
            });
        } catch (x) {}
    }

    /* convert selectedLayerIds array into a series of URL parameters with the given name */
    selectedLayerIdParameters(parameterName: string): string {
        return this.selectedLayerIds
            .map(layerId => "&"+parameterName+"="+encodeURIComponent(layerId))
            .join("");
    }

    canSelectMultipleVisualizations = false;
    multipleVisualizationsTimer = null;
    visibleVideoCount = 0;
    visibleAudioCount = 0;
    /** Select media for visualization */
    showMedia(file: MediaFile):void {
        const originallySelected = file._selected;
        if (!originallySelected && !this.canSelectMultipleVisualizations) {
            // unselect all others
            for (let file of this.availableMedia) file._selected = false;
        }
        // toggle rather than select, so that all media can be hidden
        file._selected = !originallySelected;
        if (this.selectableMediaCount > 1 // if there's more than one selection available
            && file._selected) { // and we're ticking not unticking
            // for a short while, multiple visualizations can be selected
            this.canSelectMultipleVisualizations = true;
            this.loading = true;
            if (this.multipleVisualizationsTimer) {
                window.clearTimeout(this.multipleVisualizationsTimer)
            }
            this.multipleVisualizationsTimer = window.setTimeout(()=>{
                this.canSelectMultipleVisualizations = false;
                this.loading = false;
                this.multipleVisualizationsTimer = null;
            }, 2000);
        }
        if (!file._selected) { // removing player
            const elementId = file.type+"-"+file.nameWithoutSuffix;
            if (this.player && this.player.id == elementId) {
                // removing main player, so enable other players to become main player
                const audios = document.getElementsByTagName('audio');
                for (let p = 0; p < audios.length; p++) {
                    const player = audios.item(p);
                    player.setAttribute("controls","");
                    player.pause();
                } // next player
                const videos = document.getElementsByTagName('video');
                for (let p = 0; p < videos.length; p++) {
                    const player = videos.item(p);
                    player.setAttribute("controls","");
                    player.pause();
                } // next player
                this.player = null;
            } // player is main player
        } // removing player
        window.setTimeout(()=>{ // give the visualization a chance to update before counting videos
            this.visibleVideoCount = document.getElementsByTagName("video").length;
            this.visibleAudioCount = document.getElementsByTagName("audio").length;
        }, 100);
    }

    playingId : string[]; // IDs of currently playing utterances
    previousPlayingId : string[]; // keep a buffer of old IDs, so we can fade them out
    player: HTMLMediaElement;
    stopAfter : number; // sto time for playing a selection
    /** Event handler for when the time of a media player is updated */
    mediaTimeUpdate(event: Event): void {
        // only pay attention to the main player
        if (this.player == event.target) {
            // safari: player.controller.currentTime

            // identify utterance(s) that is/are currently playing
            const lastPlayingId = this.playingId || [];
            const newPlayingId = (this.transcript.annotationsAt(
                this.player.currentTime, this.schema.utteranceLayerId)||[])
                                     .map(annotation=>annotation.id);
            // fade in IDs that are now playing
            this.playingId = newPlayingId;            
            // fade out the IDs that are no longer playing
            this.previousPlayingId = lastPlayingId.filter(id=>!this.playingId.includes(id));
            if (this.playingId.length) {
                document.getElementById(this.playingId[0]).scrollIntoView({
                    behavior: "smooth",
                    block: "center"
                });
            }

            const audios = document.getElementsByTagName('audio');
            const videos = document.getElementsByTagName('video');
            if (this.stopAfter && this.stopAfter <= this.player.currentTime) {
                // arrived at stop time
                this.stopAfter = null;
                // stop all media
                for (let p = 0; p < audios.length; p++) {
                    audios.item(p).pause();
                } // next player
                for (let p = 0; p < videos.length; p++) {
                    videos.item(p).pause();
                } // next player
            } else { // haven't reached stop time
                // keep all other media elements synchronized
                for (let p = 0; p < audios.length; p++) {
                    const player = audios.item(p);
                    if (player != this.player) {
                        player.currentTime = this.player.currentTime;
                    }
                } // next player
                for (let p = 0; p < videos.length; p++) {
                    const player = videos.item(p);
                    if (player != this.player) {
                        player.currentTime = this.player.currentTime;
                    }
                } // next player
            } // haven't reached stop time
        }
    }
    /** Event handler for when a media player is paused */
    mediaPause(event: Event): void {
        // only pay attention to the main player
        if (this.player == event.target) {
            // tell all other media elements to play
            const audios = document.getElementsByTagName('audio');
            for (let p = 0; p < audios.length; p++) {
                const player = audios.item(p);
                if (player != this.player) {
                    player.pause();
                }
            } // next player
            const videos = document.getElementsByTagName('video');
            for (let p = 0; p < videos.length; p++) {
                const player = videos.item(p);
                if (player != this.player) {
                    player.pause();
                }
            } // next player
            this.previousPlayingId = this.playingId;
            this.playingId = [];
        } // main player event
    }
    /** Event handler for when a media player starts playing */
    mediaPlay(event: Event): void {
        const player = event.target as HTMLMediaElement;
        if (!this.player || this.player != document.getElementById(this.player.id)) {
            this.player = player;
            // if it's a video, it may have been previosly muted
            this.player.muted = false;
        }
        // only pay attention to the main player
        if (this.player == event.target) {
            // tell all other media elements to play
            const audios = document.getElementsByTagName('audio');
            for (let p = 0; p < audios.length; p++) {
                const player = audios.item(p);
                if (player != this.player) {
                    player.play();
                    player.removeAttribute("controls");
                }
            } // next player
            const videos = document.getElementsByTagName('video');
            for (let p = 0; p < videos.length; p++) {
                const player = videos.item(p);
                // mute videos if there is audio
                player.muted = audios.length > 0
                // and all but the first video
                    || p > 0;
                if (player != this.player) {
                    player.play();
                    player.removeAttribute("controls");
                }
            } // next player
        } // main player event
    }
    /** Event handler for when a media player encounters an error */
    mediaError(event: Event): void {
        const player = event.target as HTMLMediaElement;
        this.messageService.error(`Media error: ${player.id} - ${player.error.code}:${player.error.message}`);
    }
    /** Show the media prompt if there is one (e.g. 'Insert CD 99' for local media) */
    showMediaPrompt() {
        if (this.transcript.first("audio_prompt")) {
            this.messageService.info(this.transcript.first("audio_prompt").label);
        }
    }
    /** Rewind all media by a second */
    mediaRepeat(): void {
        const audios = document.getElementsByTagName('audio');
        for (let p = 0; p < audios.length; p++) {
            audios.item(p).currentTime -= 1;
        } // next player
        const videos = document.getElementsByTagName('video');
        for (let p = 0; p < videos.length; p++) {
            videos.item(p).currentTime -= 1;
        } // next player
    }
    /** Play a selected utterance */
    playSpan(annotation: Annotation): void {
        if (!annotation || !annotation.anchored()) return;
        // is there a player yet?
        if (!this.player || this.player != document.getElementById(this.player.id)) { // no player
            const audios = document.getElementsByTagName('audio');
            if (audios.length > 0) {
                this.player = audios.item(0);
            } else { // no audio elements
                const videos = document.getElementsByTagName('video');
                if (videos.length > 0) {
                    this.player = videos.item(0);
                }
            }
        }
        if (this.player) {
            // set time of all first
            const audios = document.getElementsByTagName('audio');
            const videos = document.getElementsByTagName('video');
            for (let p = 0; p < audios.length; p++) {
                audios.item(p).currentTime = annotation.start.offset;
            }
            for (let p = 0; p < videos.length; p++) {
                videos.item(p).currentTime = annotation.start.offset;
            }
            // then play all
            for (let p = 0; p < audios.length; p++) {
                audios.item(p).play();
            }
            for (let p = 0; p < videos.length; p++) {
                videos.item(p).play();
            }
            // then stop after the end time
            this.stopAfter = annotation.end.offset;
        }
    }
    localMediaUrl: string;
    localMediaType: string;
    /** User has selected a local media file */    
    useLocalMedia(event: Event): void {
        const input = event.target as HTMLInputElement;
        const file = input.files[0];
        this.localMediaUrl = URL.createObjectURL(file);
        this.localMediaType = file.type.substring(0,5);
    }
    
    /** Visualize a given tree */
    showTree(annotation : Annotation) : boolean {
        const turn = annotation.first(this.schema.turnLayerId);
        const turn_id = turn.id.replace("em_11_","");
        window.open(
            `${this.baseUrl}tree?layer_id=${this.schema.layers[annotation.layerId].layer_id}&start_uid=${annotation.start.id}&end_uid=${annotation.end.id}&turn=${turn_id}`, 
            "tree",
            "height=600,width=700,toolbar=no,menubar=no,scrollbars=yes,resizable=yes,location=no,directories=no,status=yes"
        ).focus();
        return false;
    }
    
    editUtterance(utterance : Annotation) : boolean {
        const url = this.baseUrl
            +"edit/correction"
            +"?id="+encodeURIComponent(this.transcript.id)
            +"&annotation_uid="+utterance.id;
        window.open(
            url, "correction",
            "height=350,width=600,toolbar=no,menubar=no,scrollbars=yes,resizable=yes,location=no,directories=no,status=yes"
        ).focus();
        return false;
    }
    
    suggestCorrection(utterance : Annotation) : boolean {
        const url = this.baseUrl
            +"correction"
            +"?id="+encodeURIComponent(this.transcript.id)
            +"&annotation_uid="+utterance.id;
        window.open(
            url, "correction",
            "height=350,width=600,toolbar=no,menubar=no,scrollbars=yes,resizable=yes,location=no,directories=no,status=yes"
        ).focus();
        return false;
    }
    
    editWord(word : Annotation) : boolean {
        const url = `${this.baseUrl}edit/annotation?annotation_uid=${word.id}`;
        window.open(
            url, "word",
            "height=300,width=400,toolbar=no,menubar=no,scrollbars=yes,resizable=yes,location=no,directories=no,status=yes"
        ).focus();
        return false;
    }
    
    showGenerateLayerSelection = false;
    generateLayerId = "";
    /** Generate annotation layers */
    generate(): void {
        if (!this.showGenerateLayerSelection) { // show options
            this.showGenerateLayerSelection = true;
        } else { // options selected, so go ahead and do it
            const url = `${this.baseUrl}edit/layers/regenerate?id=${this.transcript.id}&layer_id=${this.generateLayerId}`;
            document.location = url;
        }
    }
    
    /** Export utterance audio */
    utteranceAudio(utterance : Annotation) : boolean {
        const url = `${this.baseUrl}soundfragment?id=${this.transcript.id}&start=${utterance.start.offset}&end=${utterance.end.offset}`;
        document.location = url;
        return false;
    }    

    /** Install Praat integration */
    installPraatIntegration(): void {
        // start plugin installer
        if(navigator.userAgent.indexOf("Firefox") != -1 ) {
            // Firefox can get the extension directly from LaBB-CAT
            if (confirm("You need to install the 'Praat Integration' browser extension." // TODO i18n
                +"\nWhen you are asked to install the extension, click 'Allow' and then 'Install'.")) {
                this.downloadURI(`${this.baseUrl}/utilities/jsendpraat.xpi?3.0`);
                window.setTimeout(function() { 
                    window.onfocus = function() {
                        // do this once only
                        window.onfocus = null; 
                        // offer to reload the page
                        if (confirm("Once the 'Praat Integration' extension is installed, you must refresh this page to activate it.\nWould you like to refresh the page now?")) { // TODO i18n
                            window.location.reload();
                        }
                    }
                }, 5000);
            }
        } else  if (confirm("You need to install the 'Praat Integration' browser extension." // TODO i18n
            +"\nYou will be taken to the Chrome Web Store now."
            +"\nOnce the store opens, click the 'Add to Chrome' button.")) {
            window.open("https://chrome.google.com/webstore/detail/praat-integration/hmmnebkieionilgpepijmfabdickmnig", "chromewebstore");
            window.setTimeout(function() { 
                window.onfocus = function() {
                    // do this once only
                    window.onfocus = null; 
                    // offer to reload the page
                    if (confirm("Once the 'Praat Integration' extension is installed, you must refresh this page to activate it.\nWould you like to refresh the page now?")) { // TODO i18n
                        window.location.reload();
                    }
                }
            }, 2000);
        } // not Firefox, assume Chrome-like browser
    }

    divergentCheck(): boolean {
        if (this.transcript.first('divergent')) {
            return confirm(
                "⚠ The text of this transcript may have changed since the original file was uploaded,"
                    +" and these more recent changes are not in the original file."
                    +"\n\nAre you sure you want to download the original file?");
        } else {
            return true;
        }
    }

    /** Opens a download for the given URI */
    downloadURI(uri: string): void {
        const link = document.createElement("a");
        link.href = uri;
        document.body.appendChild(link);
        link.click();
    }

    /** Determines how the Praat browser extension will authenticate itself with the server */
    getAuthorization(): Promise<string> {
        // make asking for authorization as late and infrequent as possible
        if (this.authorization != null) {
            return Promise.resolve(this.authorization);
        } else {
            return new Promise<string>((resolve, reject) => {
                // ask for the current authorization
                const a = this.labbcatService.labbcat.createRequest(
                    "a", null, (a, errors, messages) => {
                        if (!errors) {
                            if (typeof a === 'string') {
                                this.authorization = a;
                            } else {
                                this.authorization = "";
                            }
                            resolve(this.authorization);
                        } else { 
                            // no authorization might be fine?
                            errors.forEach(m => this.messageService.error("Authorization error: " + m));
                            this.authorization = "";
                            resolve(this.authorization);
                        }                        
                    },
                    this.baseUrl+"a");
                const mainScript = document.querySelector("script[src*=main]");
                if (mainScript && mainScript.getAttribute("src")) {
                    // ensure the server knows it's us asking...
                    const nonce = mainScript.getAttribute("src").replace(/.*main(.*)\.js/,"$1");
                    a.setRequestHeader("If-Match", nonce);
                }
                try {
                    a.send();
                } catch (x) {
                    // no authorization might be fine?
                    // this is most likely a cross-origin browser error from working
                    // in the development environment, where there's not auth anyway
                    this.messageService.error("Authorization request error: " + x);
                    this.authorization = "";
                    resolve(this.authorization);
                }
            });
        }
    }

    /** Open utterance audio in Praat */
    praatUtteranceAudio(utterance: Annotation): void {
        this.getAuthorization().catch((errors: string[])=>{
            errors.forEach(m => this.messageService.error("Authorization error: " + m));
            this.praatProgress = {
                message: "",
                value: 100,
                maximum: 100,
                code: errors.join(", "),
                error: "Authorization error: "+errors.join(", ")
            }
        }).then((authorization: string)=>{ // getAuthorization...
            const transcriptIdForUrl = this.transcript.id.replace(/ /g, "%20");
            const audioUrl = this.baseUrl+"soundfragment"
                +"?id="+transcriptIdForUrl
                +"&start="+utterance.start.offset
                +"&end="+utterance.end.offset;
            this.praatService.sendPraat([
                "Read from file... "+audioUrl,
                "Edit"
            ], authorization).catch((errors: string[])=>{
                this.praatProgress = {
                    message: "",
                    value: 100,
                    maximum: 100,
                    code: errors.join(", "),
                    error: errors.join(", ")
                }
            }).then((code: string)=>{ // sendPraat...
                this.praatProgress = {
                    message: `Opened: ${transcriptIdForUrl} (${utterance.start}-${utterance.end})`, // TODO i18n
                    value: 100,
                    maximum: 100,
                    code: code
                }
            });
        });
    }

    /** Open utterance audio and TextGrid in Praat */
    praatUtteranceTextGrid(utterance: Annotation): void {
        this.getAuthorization().then((authorization: string)=>{
            const transcriptIdForUrl = this.transcript.id.replace(/ /g, "%20");
            this.praatUtteranceName = this.transcript.id
                .replace(/\.[a-zA-Z][^.]*$/,"") // remove extension
                .replace(/[^a-zA-Z0-9]+/g,"_") // Praat isn't inclusive about object names
                +("__"+utterance.start.offset).replace(".","_")
                +("_"+utterance.end.offset).replace(".","_");
            const audioUrl = this.baseUrl+"soundfragment"
                +"?id="+transcriptIdForUrl
                +"&start="+utterance.start.offset
                +"&end="+utterance.end.offset;
            this.textGridUrl = this.baseUrl
                +"serialize/fragment?mimeType=text/praat-textgrid"
                +"&id="+transcriptIdForUrl
                +"&layerId="+this.schema.utteranceLayerId
                +"&layerId="+this.schema.wordLayerId
                +this.selectedLayerIds.map(l=>"&layerId="+l.replace(/ /g, "%20")).join("")
                +"&start="+utterance.start.offset
                +"&end="+utterance.end.offset
                +"&filter="+utterance.parentId
                +"&nonce="+Math.random();
            this.praatService.sendPraat([
                "Read from file... "+audioUrl,
                "Rename... "+this.praatUtteranceName,
                "Read from file... "+this.textGridUrl,
                "Rename... "+this.praatUtteranceName,
                "plus Sound "+this.praatUtteranceName,
                "Edit"
            ], authorization).then((code: string)=>{
                if (code == "0") {
                    this.praatUtterance = utterance;
                }
                this.praatProgress = {
                    message: `Opened: ${this.praatUtteranceName}`, // TODO i18n
                    value: 100,
                    maximum: 100,
                    code: code
                }
            }).catch((error: string)=>{
                this.praatProgress = {
                    message: "",
                    value: 100,
                    maximum: 100,
                    code: error,
                    error: error
                }
            });
        });
    }

    /** Open utterance and context audio and TextGrid in Praat */
    praatUtteranceContextTextGrid(utterance: Annotation): void {
        this.getAuthorization().then((authorization: string)=>{
            const firstUtterance = utterance.previous||utterance;
            const lastUtterance = utterance.next||utterance;
            const transcriptIdForUrl = this.transcript.id.replace(/ /g, "%20");
            this.praatUtteranceName = this.transcript.id
                .replace(/\.[a-zA-Z][^.]*$/,"") // remove extension
                .replace(/[^a-zA-Z0-9]+/g,"_") // Praat isn't inclusive about object names
                .replace(" ","_")
                +("__"+firstUtterance.start.offset).replace(".","_")
                +("_"+lastUtterance.end.offset).replace(".","_");
            const audioUrl = this.baseUrl+"soundfragment"
                +"?id="+transcriptIdForUrl
                +"&start="+firstUtterance.start.offset
                +"&end="+lastUtterance.end.offset;
            this.textGridUrl = this.baseUrl
                +"serialize/fragment?mimeType=text/praat-textgrid"
                +"&id="+transcriptIdForUrl
                +"&layerId="+this.schema.utteranceLayerId
                +"&layerId="+this.schema.wordLayerId
                +this.selectedLayerIds.map(l=>"&layerId="+l.replace(/ /g, "%20")).join("")
                +"&start="+firstUtterance.start.offset
                +"&end="+lastUtterance.end.offset
                +"&filter="+utterance.parentId
                +"&nonce="+Math.random();
            const zoomStart = utterance.start.offset - firstUtterance.start.offset;
            const zoomEnd = utterance.end.offset - firstUtterance.start.offset;
            this.praatService.sendPraat([
                "Read from file... "+audioUrl,
                "Rename... "+this.praatUtteranceName,
                "Read from file... "+this.textGridUrl,
                "Rename... "+this.praatUtteranceName,
                "plus Sound "+this.praatUtteranceName,
                "Edit",
                "editor TextGrid "+this.praatUtteranceName,
                "Zoom... " + zoomStart + " " + zoomEnd,
                "endeditor"
            ], authorization).then((code: string)=>{
                if (code == "0") {
                    this.praatUtterance = utterance;
                }
                    this.praatProgress = {
                        message: `Opened: ${this.praatUtteranceName}`, // TODO i18n
                        value: 100,
                        maximum: 100,
                        code: code
                    }
            }).catch((error: string)=>{
                this.praatProgress = {
                    message: "",
                    value: 100,
                    maximum: 100,
                    code: error,
                    error: error
                }
            });
        });
    }

    /** Import changes from Praat */
    praatImportChanges(): void {
        if (this.user.roles.includes("edit")) {
            this.getAuthorization().then((authorization: string)=>{
                const uploadUrl = this.baseUrl+"edit/uploadFragment";
                this.praatService.upload(
                    [ // script
                        "select TextGrid "+this.praatUtteranceName,
                        "Write to text file... "+this.textGridUrl
                    ], uploadUrl, // URL to upload to
                    "uploadfile", // name of file HTTP parameter
                    this.textGridUrl, // original URL for the file to upload
                    { automaticMapping: "true", todo: "upload" }, // extra HTTP request parameters
                    authorization).then((code: string)=>{
                        if (code == "0") {
                            this.praatUtterance = null;
                        }
                        this.praatProgress = {
                            message: "",
                            value: 100,
                            maximum: 100,
                            code: code
                        }
                    }).catch((error: string)=>{
                        this.praatProgress = {
                            message: "",
                            value: 100,
                            maximum: 100,
                            code: error,
                            error: error
                        }
                    });
            });
        } // 'edit' user
    }
    /** Participants button actions */
    viewAttributes(participant: string): void {
        if (this.user.roles.includes("edit")) {
            this.router.navigate(["edit","participant"], {
                queryParams: {
                    id: participant
                }
            });
        } else {
            this.router.navigate(["participant"], {
                queryParams: {
                    id: participant
                }
            });
        }
    }
    listTranscripts(participant: string): void {
        this.router.navigate(["transcripts"], {
            queryParams: {
                participant_expression: "['" + participant + "'].includesAny(labels('participant'))",
                participants: participant
            }
        });
    }
    /** Search button actions */
    searchTranscript(): void {
        this.router.navigate(["search"], {
            queryParams: {
                transcript_expression: "['" + this.id + "'].includes(id)",
                transcripts: this.id
            }
        });
    }
    searchEpisode(): void {
        this.router.navigate(["search"], {
            queryParams: {
                transcript_expression: "first('episode').label == '" + this.transcript.first('episode').label + "'",
                transcripts: 'episode = ' + this.transcript.first('episode').label
            }
        });
    }
    searchParticipant(participant: string): void {
        this.router.navigate(["search"], {
            queryParams: {
                participant_expression: "['" + participant + "'].includes(id)",
                participants: participant
            }
        });
    }

    hideWordMenu(): void {
        this.menuId = null;
    }
}<|MERGE_RESOLUTION|>--- conflicted
+++ resolved
@@ -137,20 +137,13 @@
                     if (!layerIds && sessionStorage.getItem("selectedLayerIds")) {
                         layerIds = JSON.parse(sessionStorage.getItem("selectedLayerIds"));
                     }
-<<<<<<< HEAD
+                    // Robert's solution (from 7273a50)
+                    /* if (!layerIds) layerIds = ["noise","comment"]; // noise and comment by default */
+                    // Mine (from 03bfa29, 0e5547f, da6bca8)
                     if (!layerIds) {
                         layerIds = this.preselectedLayerIds;
                     } else {
                         layerIds = [...new Set(layerIds.concat(this.preselectedLayerIds))];
-=======
-                    if (!layerIds) layerIds = ["noise","comment"]; // noise and comment by default
-                    if (layerIds) {
-                        if (Array.isArray(layerIds)) {
-                            this.layersChanged(layerIds);
-                        } else {
-                            this.layersChanged([ layerIds ]);
-                        }
->>>>>>> 0b05a006
                     }
                     this.layersChanged(layerIds);
                     if (this.threadId) this.loadThread();
@@ -783,13 +776,7 @@
         // process them by parent, so that phrases from one speaker can't interfere with
         // those of another speaker
         for (let parent of this.transcript.all(layer.parentId)) {
-<<<<<<< HEAD
-            let spans = parent.all(layer.id);
-            if (!spans) continue; // prevent hangups from empty layers
-            spans = spans
-=======
             const spans = (parent.all(layer.id)||[])
->>>>>>> 0b05a006
             // first, order all annotations so that
             // i) annotations with earlier starts are earlier
             // ii) where starts are equal, longer annotations are earlier
