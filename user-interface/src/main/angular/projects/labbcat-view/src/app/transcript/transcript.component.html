<lib-wait *ngIf="loading"></lib-wait>

<h1 id="title">{{id}}</h1>

<div *ngIf="transcript" id="transcript"
     [ngClass]="{'video-zoomed': videoZoomed}"
     (click)="hideWordMenu();">

  <!-- previous/next transcript -->
  <nav>
    <div *ngIf="transcript.first('previous-transcript')"
         id="previous-transcript-link">
      <a rel="prev"
         href="transcript?transcript={{transcript.first('previous-transcript').label}}{{threadId?'&threadId='+threadId:''}}"
         accesskey="p"
         i18n-title title="Previous">
        <img src="{{imagesLocation}}/previous.svg"
             i18n-alt alt="Previous"
             i18n-title title="Previous transcript in the episode">
      </a>
    </div>
    <div *ngIf="transcript.first('next-transcript')"
         id="next-transcript-link">
      <a rel="next"
         href="transcript?transcript={{transcript.first('next-transcript').label}}{{threadId?'&threadId='+threadId:''}}"
         accesskey="n"
         i18n-title title="Next">
        <img src="{{imagesLocation}}/next.svg"
             i18n-alt alt="Next"
             i18n-title title="Next transcript in the episode">
      </a>
    </div>
  </nav>

  <!-- media -->
  <div *ngIf="media" id="media" class="media">
    <div *ngIf="media['video']" class="media-type video">
      <div *ngFor="let trackSuffix of media['video'] | keyvalue"
           class="track {{trackSuffix.key}}"
           i18n-title title="video {{trackSuffix.key}}">
        <div class="controls">
          <label>
            <input type="checkbox"
                   i18n-title title="Tick to show media"
                   [checked]="trackSuffix.value[0]._selected"
                   (change)="showMedia(trackSuffix.value[0])">
            <img class="icon" src="{{imagesLocation}}/video.svg" i18n-alt alt="video">
            <span class="file-name">{{trackSuffix.value[0].nameWithoutSuffix}}</span>
          </label>
          <span *ngFor="let file of trackSuffix.value"
                class="file-link {{file.extension}}">
            <a *ngIf="!file.generateFrom && user && (user.roles.includes('admin') || !user.roles.includes('edit'))"
               href="{{file.url}}" download="{{file.name}}"
               i18n-title title="Download {{file.name}}">{{file.extension}}</a>
          </span>
        </div>
        <div *ngIf="trackSuffix.value[0]._selected" class="visualization">
          <video id="video-{{trackSuffix.value[0].nameWithoutSuffix}}"
                 preload="auto" 
                 title="{{trackSuffix.key}}"
                 controls
                 controlsList="{{user && !user.roles.includes('admin')&&!user.roles.includes('edit')?'nodownload':''}}"
                 (timeupdate)="mediaTimeUpdate($event);"
                 (play)="mediaPlay($event);"
                 (pause)="mediaPause($event);"
                 (error)="mediaError($event);"
                 >
            <source *ngFor="let file of trackSuffix.value"
                    src="{{file.url}}"
                    type="{{file.mimeType}}"/>
            <track *ngIf="mimeTypeToSerializer['text/vtt']"
                   kind="captions"
                   src="{{baseUrl}}api/serialize/graphs?id={{transcript.id}}&mimeType=text/vtt&layerId=word"
                   srclang="{{transcript.first('transcript_language').label||'en'}}"
                   i18n-label label="Transcript"
                   default/>
          </video>
        </div>
      </div>
    </div>
    <div *ngIf="media['audio']" class="media-type audio">
      <div *ngFor="let trackSuffix of media['audio'] | keyvalue"
           class="track {{trackSuffix.key}}"
           i18n-title title="audio {{trackSuffix.key}}">
        <div class="controls">
          <label>
            <input type="checkbox"
                   i18n-title title="Tick to show media"
                   [checked]="trackSuffix.value[0]._selected"
                   (change)="showMedia(trackSuffix.value[0])">
            <img class="icon" src="{{imagesLocation}}/audio.svg" i18n-alt alt="audio">
            <span class="file-name">{{trackSuffix.value[0].nameWithoutSuffix}}</span>
          </label>
          <span *ngFor="let file of trackSuffix.value"
                class="file-link {{file.extension}}">
            <a *ngIf="!file.generateFrom && user && (user.roles.includes('admin') || !user.roles.includes('edit'))"
               href="{{file.url}}" download="{{file.name}}"
               i18n-title title="Download {{file.name}}">{{file.extension}}</a>
          </span>
        </div>
        <div *ngIf="trackSuffix.value[0]._selected" class="visualization">
          <audio id="audio-{{trackSuffix.value[0].nameWithoutSuffix}}"
                 preload="auto" 
                 title="{{trackSuffix.key}}"
                 controls
                 controlsList="{{user && !user.roles.includes('admin')&&!user.roles.includes('edit')?'nodownload':''}}"
                 (timeupdate)="mediaTimeUpdate($event);"
                 (play)="mediaPlay($event);"
                 (pause)="mediaPause($event);"
                 (error)="mediaError($event);"
                 >
            <source *ngFor="let file of trackSuffix.value"
                    src="{{file.url}}"
                    type="{{file.mimeType}}">
          </audio>
        </div>
      </div>
    </div>
    <div *ngIf="media['image']" class="media-type image">
      <div *ngFor="let trackSuffix of media['image'] | keyvalue"
           class="track {{trackSuffix.key}}"
           i18n-title title="image {{trackSuffix.key}}">
        <div class="controls">
          <label>
            <input type="checkbox"
                   i18n-title title="Tick to show media"
                   [checked]="trackSuffix.value[0]._selected"
                   (change)="showMedia(trackSuffix.value[0])">
            <img class="icon" src="{{imagesLocation}}/image.svg" i18n-alt alt="image">
            <span class="file-name">{{trackSuffix.value[0].nameWithoutSuffix}}</span>
          </label>
          <span *ngFor="let file of trackSuffix.value"
                class="file-link {{file.extension}}">
            <a *ngIf="!file.generateFrom && user && (user.roles.includes('admin') || !user.roles.includes('edit'))"
               href="{{file.url}}" download="{{file.name}}"
               i18n-title title="Download {{file.name}}">{{file.extension}}</a>
          </span>
        </div>
        <div *ngIf="trackSuffix.value[0]._selected" class="visualization">
          <a href="{{trackSuffix.value[0].url}}"
             target="image"
             title="{{trackSuffix.value[0].name}}">
            <img src="{{trackSuffix.value[0].url}}" alt="{{trackSuffix.value[0].name}}">
          </a>
        </div>
      </div>
    </div>
    <div *ngIf="media['other']" class="media-type other">
      <div *ngFor="let trackSuffix of media['other'] | keyvalue"
           class="track {{trackSuffix.key}}"
           i18n-title title="other {{trackSuffix.key}}">
        <div class="controls">
          <img class="icon" src="{{imagesLocation}}/other.svg" i18n-alt alt="other">
          <span class="file-name">{{trackSuffix.value[0].nameWithoutSuffix}}</span>
          <span *ngFor="let file of trackSuffix.value"
                class="file-link {{file.extension}}">
            <a *ngIf="!file.generateFrom"
               href="{{file.url}}" download="{{file.name}}"
               i18n-title title="Download {{file.name}}">{{file.extension}}</a>
          </span>
        </div>
      </div>
    </div>    
    <div *ngIf="availableMedia.length == 0 && transcript.offsetUnits == 's'"
         id="local-media" >
      <!-- A local media file can be selected if there's no online media 
           and it's a temporal transcript -->
      <input *ngIf="!localMediaType"
             id="local-media-file"
             type="file"
             i18n-placeholder placeholder="Local media file"
             i18n-title title="Local media file"
             (click)="showMediaPrompt()"
             (change)="useLocalMedia($event)">
      <video *ngIf="localMediaType == 'video'"
             id="video-local"
             preload="auto" 
             i18n-title title="Local media"
             (timeupdate)="mediaTimeUpdate($event);"
             (play)="mediaPlay($event);"
             (pause)="mediaPause($event);"
             (error)="mediaError($event);"
             >
        <source src="{{localMediaUrl}}"/>
        <track *ngIf="mimeTypeToSerializer['text/vtt']"
               kind="captions"
               src="{{baseUrl}}api/serialize/graphs?id={{transcript.id}}&mimeType=text/vtt&layerId=word"
               srclang="{{transcript.first('transcript_language').label||'en'}}"
               i18n-label label="Transcript"
               default/>
      </video>
      <audio *ngIf="localMediaType == 'audio'"
             id="video-local"
             preload="auto" 
             i18n-title title="Local media"
             controls
             (timeupdate)="mediaTimeUpdate($event);"
             (play)="mediaPlay($event);"
             (pause)="mediaPause($event);"
             (error)="mediaError($event);"
             >
        <source src="{{localMediaUrl}}"/>
      </audio>
    </div>
    <div *ngIf="hasWAV || player" id="media-controls">
      <div *ngIf="hasWAV && praatIntegration" id="praat-integration">
        <label
          id="praat-message"
          title="{{praatProgress.error}} {{praatProgress.message}}"
          for="praat-progress">{{praatProgress.error}} {{praatProgress.message}}</label>
        <progress id="praat-progress"
                  [max]="praatProgress.maximum"
                  [ngClass]="{error : praatProgress.error != null}"
                  [value]="praatProgress.value">
          {{praatProgress.error}} {{praatProgress.message}}
          {{praatProgress.value?praatProgress.value*100/praatProgress.maximum:""}}%
        </progress>
      </div>
      <lib-button *ngIf="hasWAV && praatIntegration == ''"
                  (press)="installPraatIntegration()"
                  img="praat.png" icon="👄"
                  i18n-title title="Set up Praat integration"
                  ></lib-button>        
      <lib-button *ngIf="visibleVideoCount"
                  (press)="videoZoomed = !videoZoomed"
                  [img]="(videoZoomed?'zoom-out':'zoom-in')+'.svg'" icon="🔍"
                  i18n-title title="Large video"
                  ></lib-button>
      <lib-button *ngIf="player"
                  (press)="mediaRepeat();"
                  img="media-skip-backward.svg" icon="⏪"
                  i18n-title title="Repeat"
                  ></lib-button>      
      <lib-link *ngIf="user && user.roles.includes('edit')"
                class="buttons"
                i18n-title title="Edit Media"
                img="wrench.svg" icon="🔧"
                href="edit/transcript/media?id={{id | urlEncode}}"></lib-link>
    </div>
  </div>

  <!-- layer selector, attributes etc. -->
  <header id="attributes" class="attribute-list tabs">
    <div class="tab-labels" [class.video]="visibleVideoCount > 0">
      <label *ngFor="let category of categoryLabels"
             [ngClass]="(category==currentCategory)?'tab-label active':'tab-label inactive'"
             (click)="currentCategory = currentCategory == category?null:category"
             title="{{categories[category].description}}">
        <img *ngIf="categories[category].icon"
             src="{{imagesLocation}}/{{categories[category].icon}}" alt="{{categories[category].description}}">
        {{categories[category].label}}
      </label>
    </div>
    <div *ngFor="let category of categoryLabels"
         [ngClass]="(category==currentCategory)?'attribute-list tab-body active':'attribute-list tab-body inactive'">
      <!-- layers tab -->
      <div *ngIf="currentCategory == 'Layers'" id="layers">
        <lib-layer-checkboxes
          *ngIf="currentCategory == 'Layers'"
          [class.loading]="loading"
          [schema]="schema"
          name="layer" includeAlignment="true" spoofAlignment="true"
          includeDataType="true" includeVerticalPeers="true"
          span="true" phrase="true" word="true" segment="true"
          excludeMainParticipant="true" excludeTurn="true" excludeUtterance="true"
          [excludeLanguage]="true"
          category="true"
          [styles]="layerStyles"
          [disabled]="disabledLayerIds"
          [interpretedRaw]="interpretedRaw"
          [selected]="selectedLayerIds"
          [preselected]="preselectedLayerIds"
          [annotationCounts]="layerCounts"
          [controlsLinks]="controlsLinks"
          (selectedChange)="layersChanged($event)"></lib-layer-checkboxes>
        <div *ngIf="user && user.roles.includes('edit')" class="generate-layer">
          <div id="generateLayerSelection" *ngIf="showGenerateLayerSelection">
            <select [(ngModel)]="generateLayerId"
                    i18n-title title="Which layer to generate">
              <option value="" i18n>All layers</option>
              <ng-container *ngFor="let layer of generableLayers">
                <option value="{{layer.layer_id}}">{{layer.id}}</option>
              </ng-container>
            </select>
          </div>
          <lib-button
            (press)="generate()"
            img="cog.svg" icon="⚙"
            i18n-label label="Generate"
            i18n-title title="Regenerate layers for this transcript"
            ></lib-button>
        </div>
      </div>
      <!-- participants tab -->
      <ng-container *ngIf="currentCategory == 'Participants'">
        <div *ngFor="let participant of transcript.all('participant')" class="attribute speaker">
          <label 
            [ngClass]="{'participant':true, 'main-participant': participant.first('main_participant')}"
            >{{participant.label}}</label>
          <lib-button
            (press)="viewAttributes(participant.label)"
            img="csv.svg" icon=",a,"
            label="Attributes"
            title="{{user && user.roles.includes('edit')?'Edit':'View'}} this participant's attributes"
            ></lib-button>
          <lib-button
            (press)="listTranscripts(participant.label)"
            img="document.svg" icon="📄"
            label="List transcripts"
            title="List transcripts including this participant"
            ></lib-button>
        </div>
        <lib-link *ngIf="user && user.roles.includes('edit')"
                  class="buttons"
                  i18n-title title="Main Participants"
                  i18n-label label="Main Participants"
                  img="people.svg" icon="👥"
                  href="edit/transcript/mainParticipants?id={{id | urlEncode}}"></lib-link>
      </ng-container>
      <!-- export tab -->
      <div *ngIf="currentCategory == 'Export'" id="export">
        <ul>
<<<<<<< HEAD
          <li *ngIf="originalFile">Original transcription: 
            <ul>
              <li id="original-file-link"
                  i18n-title title="Original transcript file"
                  [ngClass]="{'divergent': transcript.first('divergent')}"
                  [attr.title]="transcript.first('divergent')?'The text of this transcript may have changed since the original file was uploaded':null"><!-- TODO i18n -->
                  
                <a href="{{originalFile}}"
                   class="lnk"
                   (click)="divergentCheck();"
                   download="{{transcript.id}}">
                  <img src="{{imagesLocation}}/other.svg" alt="🗎">
                  <span>{{transcript.id}}</span>
                </a>
              </li>
            </ul>
=======
          <li *ngFor="let serializer of serializers"
              i18n-title title="Convert to selected format">
            <a href="{{baseUrl}}api/serialize/graphs?id={{transcript.id}}&mimeType={{serializer.mimeType | urlEncode}}&layerId={{schema.wordLayerId | urlEncode}}&layerId={{schema.utteranceLayerId | urlEncode}}{{selectedLayerIdParameters('layerId')}}"
               class="lnk">
              <img src="{{serializer.icon}}" alt="⚙">
              <span>{{serializer.name}}</span>
            </a>
>>>>>>> bf2353a6
          </li>
          <li>Export formatted, including transcript lines (<span 
            class="layer-id no-pad" [title]="schema.layers[schema.utteranceLayerId].description"
            >utterance</span>) and selected layers (<span 
            *ngFor="let layerId of selectedLayerIds"
            class="layer-id"
            [title]="schema.layers[layerId].description"
            [style]="layerStyles[layerId]"
            >{{layerId}}</span>):
            <ul>
              <li *ngFor="let serializer of serializers"
                  i18n-title title="Convert to selected format">
                <a href="{{baseUrl}}api/serialize/graphs?id={{transcript.id}}&mimeType={{serializer.mimeType | urlEncode}}&layerId={{schema.utteranceLayerId | urlEncode}}{{selectedLayerIdParameters('layerId')}}"
                   class="lnk">
                  <img src="{{serializer.icon}}" alt="⚙">
                  <span>{{serializer.name}}</span>
                </a>
              </li>
            </ul>
          </li>
        </ul>
        <lib-link *ngIf="transcript.first('episode')"
                  id="episode-documents-link"
                  class="buttons"
                  href="{{baseUrl}}seriesFiles?family_id={{transcript.first('episode').id.replace('m_-50_','')}}"
                  img="folder.svg" icon="📁"
                  i18n-label label="Episode Documents"
                  i18n-title title="Documents for this episode"
                  ></lib-link>
      </div>
      <!-- search tab -->
      <ng-container *ngIf="currentCategory == 'Search'">
        <div id="search-transcripts" class="attribute search">
          <label>Search transcripts</label>
          <lib-button
            (press)="searchTranscript()"
            img="magnifying-glass.svg" icon="🔍"
            label="{{id}}"
            title="Search this transcript for patterns on transcription layers"
            noCaps="true"
            ></lib-button>
          <lib-button
            (press)="searchEpisode()"
            img="magnifying-glass.svg" icon="🔍"
            label="Episode {{transcript.first('episode').label}}"
            title="Search transcripts in this episode for patterns on transcription layers"
            noCaps="true"
            ></lib-button>
        </div>
        <div id="search-participants" class="attribute search">
          <label>Search participants</label>
          <lib-button
            *ngFor="let participant of participants"
            (press)="searchParticipant(participant)"
            img="magnifying-glass.svg" icon="🔍"
            label="{{participant}}"
            title="Search this participant's utterances for patterns on transcription layers"
            noCaps="true"
            ></lib-button>
        </div>
      </ng-container>
      <!-- attribute category tabs -->
      <div *ngFor="let layer of categoryLayers[category]" class="attribute">
        <label for="{{layer.id}}" title="{{layer.id}}{{layer.hint?': '+layer.hint:''}}">{{layer.description}}</label>
        <div *ngIf="transcript[layer.id]"
              id="{{layer.id}}" class="values">
          <div *ngFor="let annotation of transcript[layer.id]" class="value">
            <span class="label" title="{{annotation.annotator}} {{annotation.when | date:'medium'}}">{{annotation.label}}</span>
            <ng-container *ngIf="layer.type == 'boolean'">
              <span *ngIf="annotation.label == '1'" class="description">true</span>
              <span *ngIf="annotation.label == '0'" class="description">false</span>
            </ng-container>
            <ng-container *ngIf="layer.validLabels[annotation.label] && layer.validLabels[annotation.label] != annotation.label">
              <span class="description">{{layer.validLabels[annotation.label]}}</span>
            </ng-container>
          </div>
        </div>
      </div>
      <lib-link *ngIf="user && user.roles.includes('edit')"
                class="buttons"
                href="{{baseUrl}}edit/transcript/attributes?id={{transcript.id}}"
                img="wrench.svg" icon="🔧"
                i18n-label label="Edit"
                i18n-title title="Edit transcript attributes"
                ></lib-link>
    </div>
  </header>

  <!-- transcript... -->
  <div id="temporal-blocks" [class.loading]="loading">
    <div *ngFor="let block of temporalBlocks"
         [ngClass]="{ 'block': true, 'consecutive': block.consecutive, 'simultaneous': !block.consecutive}">
      <div *ngFor="let utterance of block.utterances"
           id="{{utterance.id}}"
           [attr.turn-id]="utterance.parentId"
           [class.utterance]="true"
           [class.main-participant]="utterance.first('participant').first('main_participant')"
           [class.highlight]="utterance.id == highlitId"
           [class.playing]="player && !player.paused && playingId.includes(utterance.id)"
           [class.played]="previousPlayingId.includes(utterance.id)"
           title="{{utterance.label}}: {{utterance.start.offset | number:'1.1-4'}}-{{utterance.end.offset | number:'1.1-4'}} ({{utterance.duration() | number:'1.1-4'}}s)">
        <legend class="participant">{{utterance.label}}</legend>
        <a id="{{utterance.startId}}" class="anchor"></a>
        <lib-button *ngIf="praatUtterance == utterance && user && user.roles.includes('edit')"
                    class="import-changes"
                    (press)="praatImportChanges()"
                    img="save.svg" icon="✅"
                    i18n-label label="Import Changes"
                    i18n-title title="Import changes made to TextGrid into LaBB-CAT"
                    ></lib-button>        
          <!-- phrase/span layers starting and ending with this utterance  -->
          <ng-container *ngFor="let l of selectedLayerIds">
            <span *ngIf="isSpanningLayer(transcript.schema.layers[l]) && !isEmpty(transcript.schema.layers[l])"
                  class="layer layer-{{l}} alignment-{{transcript.schema.layers[l].alignment}} span"
                  style="color: {{transcript.schema.layers[l].colour}};"
                  title="{{l}}">
              <ng-container *ngFor="let annotation of utterance[l]">
                <span [attr.id]="annotation.id"
                      [class.highlight]="annotation.id == highlitId"
                      [ngClass]="{ 'annotation' : true, 'first' : true, 'during' : true, 'last' : utterance.endId == annotation.endId, 'utterance-tag' : true }"
                      title="{{l}}: {{annotation.label}}"
                      ><label>
                    <ng-container [ngSwitch]="true">
                      <a *ngSwitchCase="annotation.layer.type == 'tree'"
                         class="tree" href="#{{annotation.id}}"
                         (click)="showTree(annotation);">{{renderLabel(annotation)}}</a>
                      <a *ngSwitchCase="annotation.layer.type.startsWith('image/')"
                         class="image" href="#{{annotation.id}}"
                         href="{{annotation.dataUrl}}&show"
                         target="{{annotation.id}}"
                         (mouseover)="annotation.preview = true;"
                         (mouseout)="annotation.preview = false;"
                         ><img *ngIf="!annotation.preview"
                               class="icon"
                               src="{{imagesLocation}}/image.svg"
                               alt="📷"
                               ><img *ngIf="annotation.preview"
                                     class="preview" src="{{annotation.dataUrl}}"
                                     alt="📷"></a>
                      <a *ngSwitchCase="annotation.layer.type.indexOf('/')>0 && !annotation.layer.type.startsWith('image/')"
                         class="blob" href="#{{annotation.id}}"
                         href="{{annotation.dataUrl}}"
                         target="{{annotation.id}}"
                         ><img class="icon"
                               src="{{imagesLocation}}/other.svg"
                               alt="🗎"
                               ></a>
                      <ng-container *ngSwitchDefault>{{renderLabel(annotation)}}</ng-container>
                    </ng-container>
                  </label>&nbsp;</span>
                <span *ngIf="!annotation" class="annotation empty">&nbsp;</span>
              </ng-container>
            </span>
          </ng-container>
        <div class="words">
          <span *ngIf="utterance.prependDummyToken" class="token dummy">
            <!-- phrase/span layers starting with this utterance and ending with the first word  -->
            <ng-container *ngFor="let l of selectedLayerIds">
              <span *ngIf="isSpanningLayer(transcript.schema.layers[l]) && !isEmpty(transcript.schema.layers[l])"
                    class="layer layer-{{l}} alignment-{{transcript.schema.layers[l].alignment}} span"
                    style="color: {{transcript.schema.layers[l].colour}};"
                    title="{{l}}">
                <ng-container *ngFor="let annotation of utterance.start.startOf[l]">
                  <span *ngIf="annotation && annotation.endId == utterance.first(schema.wordLayerId).startId"
                        [attr.id]="annotation.id"
                        [class.highlight]="annotation.id == highlitId"
                        [ngClass]="{ 'annotation' : true, 'first' : true, 'during' : true, 'last' : true }"
                        title="{{l}}: {{annotation.label}}"
                        ><label>
                      <ng-container [ngSwitch]="true">
                        <a *ngSwitchCase="annotation.layer.type == 'tree'"
                           class="tree" href="#{{annotation.id}}"
                           (click)="showTree(annotation);">{{renderLabel(annotation)}}</a>
                        <a *ngSwitchCase="annotation.layer.type.startsWith('image/')"
                           class="image" href="#{{annotation.id}}"
                           href="{{annotation.dataUrl}}&show"
                           target="{{annotation.id}}"
                           (mouseover)="annotation.preview = true;"
                           (mouseout)="annotation.preview = false;"
                           ><img *ngIf="!annotation.preview"
                                 class="icon"
                                 src="{{imagesLocation}}/image.svg"
                                 alt="📷"
                                 ><img *ngIf="annotation.preview"
                                       class="preview" src="{{annotation.dataUrl}}"
                                       alt="📷"></a>
                        <a *ngSwitchCase="annotation.layer.type.indexOf('/')>0 && !annotation.layer.type.startsWith('image/')"
                           class="blob" href="#{{annotation.id}}"
                           href="{{annotation.dataUrl}}"
                           target="{{annotation.id}}"
                           ><img class="icon"
                                 src="{{imagesLocation}}/other.svg"
                                 alt="🗎"
                                 ></a>
                        <ng-container *ngSwitchDefault>{{renderLabel(annotation)}}</ng-container>
                      </ng-container>
                    </label>&nbsp;</span>
                  <span *ngIf="!annotation" class="annotation empty">&nbsp;</span>
                </ng-container>
              </span>
            </ng-container>
            <!-- no word layer annotations without a word, but leave vertical space for them -->
            <ng-container *ngFor="let l of selectedLayerIds">
              <span *ngIf="isWordLayer(transcript.schema.layers[l])"
                    class="layer layer-{{l}} alignment-{{transcript.schema.layers[l].alignment}}">
                <span class="annotation">&nbsp;</span>
              </span>
            </ng-container>
            <!-- no word token, but leave a space for it -->
            <span class="layer"><span class="annotation">&nbsp;</span></span>
            <!-- segment layers -->
            <ng-container *ngFor="let l of selectedLayerIds">
              <span *ngIf="isSegmentLayer(transcript.schema.layers[l])"
                    class="layer layer-{{l}} segment">
                <span class="annotation">&nbsp;</span>
              </span>
            </ng-container>
          </span><!-- phrases/spans starting with this utterance and ending with the first word -->
          <span *ngFor="let word of utterance.all(schema.wordLayerId)"
                class="word" id="{{word.id}}">
            <a id="{{word.startId}}" class="anchor"></a>
            <span class="token">
              <!-- phrase/span layers for this word -->
              <ng-container *ngFor="let l of selectedLayerIds">
                <span *ngIf="isSpanningLayer(transcript.schema.layers[l]) && !isEmpty(transcript.schema.layers[l])"
                      class="layer layer-{{l}} alignment-{{transcript.schema.layers[l].alignment}} span"
                      style="color: {{transcript.schema.layers[l].colour}};"
                      title="{{l}}">
                  <ng-container *ngFor="let annotation of word.all(l)">                    
                    <span *ngIf="annotation && !annotation.tagsUtterance"
                          [attr.id]="word == annotation.first('word')?annotation.id:(annotation.id+'-'+annotation.all('word').indexOf(word))"
                          [class.highlight]="annotation.id == highlitId"
                          [ngClass]="{ 'annotation' : true, 'first' : word == annotation.first('word'), 'during' : true, 'last' : word == annotation.last('word') && word.end.offset <= annotation.end.offset, 'jump' : annotation.jump }"
                          title="{{l}}: {{annotation.label}}"
                          ><label
                             *ngIf="word == annotation.first('word') || word == utterance.first('word')"
                             [ngClass]="{'continued':word == utterance.first('word') && word != annotation.first('word')}">
                        <ng-container [ngSwitch]="true">
                          <a *ngSwitchCase="annotation.layer.type == 'tree'"
                             class="tree" href="#{{annotation.id}}"
                             (click)="showTree(annotation);">{{renderLabel(annotation)}}</a>
                          <a *ngSwitchCase="annotation.layer.type.startsWith('image/')"
                             class="image" href="#{{annotation.id}}"
                             href="{{annotation.dataUrl}}&show"
                             target="{{annotation.id}}"
                             (mouseover)="annotation.preview = true;"
                             (mouseout)="annotation.preview = false;"
                             ><img *ngIf="!annotation.preview"
                                   class="icon"
                                   src="{{imagesLocation}}/image.svg"
                                   alt="📷"
                                   ><img *ngIf="annotation.preview"
                                         class="preview" src="{{annotation.dataUrl}}"
                                         alt="📷"></a>
                          <a *ngSwitchCase="annotation.layer.type.indexOf('/')>0 && !annotation.layer.type.startsWith('image/')"
                             class="blob" href="#{{annotation.id}}"
                             href="{{annotation.dataUrl}}"
                             target="{{annotation.id}}"
                             ><img class="icon"
                                   src="{{imagesLocation}}/other.svg"
                                   alt="🗎"
                                   ></a>
                          <ng-container *ngSwitchDefault>{{renderLabel(annotation)}}</ng-container>
                        </ng-container>
                      </label>&nbsp;</span>
                    <span *ngIf="!annotation" class="annotation empty">&nbsp;</span>
                  </ng-container>
                </span>
              </ng-container>
              <!-- word layers -->
              <ng-container *ngFor="let l of selectedLayerIds">
                <span *ngIf="isWordLayer(transcript.schema.layers[l])"
                      class="layer layer-{{l}} alignment-{{transcript.schema.layers[l].alignment}}"
                      style="color: {{transcript.schema.layers[l].colour}};"
                      title="{{l}}{{word.labels(l).length > 1 ? ' [' + word.labels(l).length + ']' : ''}}: {{word.labels(l).join(' ') || '(no annotation)'}}">
                  <span *ngFor="let annotation of word.all(l)"
                        id="{{annotation.id}}"
                        [class.highlight]="annotation.id == highlitId"
                        class="annotation">{{renderLabel(annotation)}}&nbsp;</span>
                  <span *ngIf="word.all(l).length == 0"
                        class="annotation">&nbsp;</span>
                </span>
              </ng-container>
              <!-- word token -->
              <span class="layer layer-{{word.layerId}}"
                    [class.highlight]="word.id == highlitId"
                    [class.match]="word.id != highlitId && matchTokens[word.id]"
                    [class.menu-word]="menuId == word.id"
                    (click)="menuId = menuId == word.id?null:word.id; $event.stopPropagation();"
                    [attr.title]="matchTokens[word.id]?'Result '+matchTokens[word.id]:null">
                <span id="{{word.id}}" class="annotation">{{renderLabel(word)}}&nbsp;</span>
              </span>
              <div *ngIf="menuId == word.id"
                   id="word-menu" class="menu">
                <div class="header" id="utterance-options">
                  <a class="permalink"
                     i18n-title title="Permalink to utterance"
                     href="{{baseUrl}}transcript?transcript={{transcript.id}}{{threadId ? '&threadId=' + threadId : ''}}#{{utterance.id}}"
                     i18n>Utterance</a>
                </div>
                <div *ngIf="visibleVideoCount + visibleAudioCount > 0"
                     class="item" id="play-utterance-option">
                  <lib-menu-option        
                    (press)="playSpan(utterance);"
                    img="play.svg" icon="▶"
                    i18n-label label="Play"
                    i18n-title title="Play this utterance"
                    ></lib-menu-option>
                </div>
                <div *ngIf="hasWAV"
                     class="item" id="extract-audio-option">
                  <lib-menu-option        
                    (press)="utteranceAudio(utterance);"
                    img="audio.svg" icon="🔊"
                    i18n-label label="Extract audio"
                    i18n-title title="Extract audio fragment for this utterance"
                    ></lib-menu-option>
                </div>
                <ng-container *ngIf="hasWAV && praatIntegration">
                  <div class="item" id="praat-open">
                    <lib-menu-option        
                      (press)="praatUtteranceAudio(utterance);"
                      img="praat.png" icon="👄"
                      i18n-label label="Open audio in Praat"
                      i18n-title title="Open utterance audio in Praat"
                      ></lib-menu-option>
                  </div>
                  <div class="item" id="praat-open-textgrid">
                    <lib-menu-option        
                      (press)="praatUtteranceTextGrid(utterance);"
                      img="praat.png" icon="👄"
                      i18n-label label="Open TextGrid in Praat"
                      i18n-title title="Open utterance audio and TextGrid in Praat"
                      ></lib-menu-option>
                  </div>
                  <div class="item" id="praat-open-textgrid">
                    <lib-menu-option        
                      (press)="praatUtteranceContextTextGrid(utterance);"
                      img="praat.png" icon="👄"
                      i18n-label label="Open TextGrid incl. ± 1 utterance in Praat"
                      i18n-title title="Open utterance audio and TextGrid in Praat, including previous and next utterances"
                      ></lib-menu-option>
                  </div>
                </ng-container>
                <div *ngIf="correctionEnabled"
                     class="item" id="suggest-correction-option">
                  <lib-menu-option        
                    (press)="suggestCorrection(utterance);"
                    img="edit.svg" icon="✎"
                    i18n-label label="Suggest correction"
                    i18n-title title="Suggest a correction to the transcription of this utterance"
                    ></lib-menu-option>
                </div>
                <div *ngIf="user && user.roles.includes('edit')"
                     class="item" id="edit-utterance-option">
                  <lib-menu-option        
                    (press)="editUtterance(utterance);"
                    img="edit.svg" icon="✎"
                    i18n-label label="Edit Transcript"
                    i18n-title title="Edit utterance transcript"
                    ></lib-menu-option>
                </div>
                <div class="header" id="word-options">
                  <a class="permalink"
                     i18n-title title="Permalink to word"
                     href="{{baseUrl}}transcript?transcript={{transcript.id}}{{threadId ? '&threadId=' + threadId : ''}}#{{word.id}}"
                     i18n>Word</a>
                </div>
                <div *ngIf="user && user.roles.includes('edit')"
                     class="item" id="edit-word-option">
                  <lib-menu-option        
                    (press)="editWord(word);"
                    img="edit.svg" icon="✎"
                    i18n-label label="Edit"
                    i18n-title title="Edit word token layers"
                    ></lib-menu-option>
                </div>
              </div>
              <!-- segment layers -->
              <ng-container *ngFor="let l of selectedLayerIds">
                <span *ngIf="isSegmentLayer(transcript.schema.layers[l])"
                      class="layer layer-{{l}} segment"
                      style="color: {{transcript.schema.layers[l].colour}};"
                      title="{{l}}: {{word.labels(l).join(' ') || '(no annotation)'}}">
                  <span *ngFor="let annotation of word.all(l)"
                        id="{{annotation.id}}"
                        [class.highlight]="annotation.id == highlitId"
                        class="annotation">{{renderLabel(annotation)}}
                    <ng-container *ngIf="annotation.layer.type != 'ipa'">&nbsp;</ng-container></span>
                  <span [class.annotation]="word.all(l).length == 0">&nbsp;</span>
                </span>
              </ng-container>
            </span>
          </span>
          <span *ngIf="utterance.appendDummyToken" class="token dummy">
            <!-- phrase/span layers starting with the last word and ending with this utterance  -->
            <ng-container *ngFor="let l of selectedLayerIds">
              <span *ngIf="isSpanningLayer(transcript.schema.layers[l]) && !isEmpty(transcript.schema.layers[l])"
                    class="layer layer-{{l}} alignment-{{transcript.schema.layers[l].alignment}} span"
                    style="color: {{transcript.schema.layers[l].colour}};"
                    title="{{l}}">
                <ng-container *ngFor="let annotation of utterance.end.endOf[l]">
                  <span *ngIf="annotation && annotation.startId == utterance.last(schema.wordLayerId).endId"
                        [attr.id]="annotation.id"
                        [class.highlight]="annotation.id == highlitId"
                        [ngClass]="{ 'annotation' : true, 'first' : true, 'during' : true, 'last' : true }"
                        title="{{l}}: {{annotation.label}}"
                        ><label>
                      <ng-container [ngSwitch]="true">
                        <a *ngSwitchCase="annotation.layer.type == 'tree'"
                           class="tree" href="#{{annotation.id}}"
                           (click)="showTree(annotation);">{{renderLabel(annotation)}}</a>
                        <a *ngSwitchCase="annotation.layer.type.startsWith('image/')"
                           class="image" href="#{{annotation.id}}"
                           href="{{annotation.dataUrl}}&show"
                           target="{{annotation.id}}"
                           (mouseover)="annotation.preview = true;"
                           (mouseout)="annotation.preview = false;"
                           ><img *ngIf="!annotation.preview"
                                 class="icon"
                                 src="{{imagesLocation}}/image.svg"
                                 alt="📷"
                                 ><img *ngIf="annotation.preview"
                                       class="preview" src="{{annotation.dataUrl}}"
                                       alt="📷"></a>
                        <a *ngSwitchCase="annotation.layer.type.indexOf('/')>0 && !annotation.layer.type.startsWith('image/')"
                           class="blob" href="#{{annotation.id}}"
                           href="{{annotation.dataUrl}}"
                           target="{{annotation.id}}"
                           ><img class="icon"
                                 src="{{imagesLocation}}/other.svg"
                                 alt="🗎"
                                 ></a>
                        <ng-container *ngSwitchDefault>{{renderLabel(annotation)}}</ng-container>
                      </ng-container>
                    </label>&nbsp;</span>
                  <span *ngIf="!annotation" class="annotation empty">&nbsp;</span>
                </ng-container>
              </span>
            </ng-container>
            <!-- no word layer annotations without a word, but leave vertical space for them -->
            <ng-container *ngFor="let l of selectedLayerIds">
              <span *ngIf="isWordLayer(transcript.schema.layers[l])"
                    class="layer layer-{{l}} alignment-{{transcript.schema.layers[l].alignment}}">
                <span class="annotation">&nbsp;</span>
              </span>
            </ng-container>
            <!-- no word token, but leave a space for it -->
            <span class="layer"><span class="annotation">&nbsp;</span></span>
            <!-- segment layers -->
            <ng-container *ngFor="let l of selectedLayerIds">
              <span *ngIf="isSegmentLayer(transcript.schema.layers[l])"
                    class="layer layer-{{l}} segment">
                <span class="annotation">&nbsp;</span>
              </span>
            </ng-container>
          </span> <!-- phrases/spans starting with the last word and ending with this utterance -->
        </div>
        <a *ngIf="utterance.last(transcript.schema.wordLayerId)"
           id="{{utterance.last(transcript.schema.wordLayerId).endId}}" class="anchor"></a>
      </div>
    </div>
  </div>
</div><|MERGE_RESOLUTION|>--- conflicted
+++ resolved
@@ -320,7 +320,6 @@
       <!-- export tab -->
       <div *ngIf="currentCategory == 'Export'" id="export">
         <ul>
-<<<<<<< HEAD
           <li *ngIf="originalFile">Original transcription: 
             <ul>
               <li id="original-file-link"
@@ -337,15 +336,6 @@
                 </a>
               </li>
             </ul>
-=======
-          <li *ngFor="let serializer of serializers"
-              i18n-title title="Convert to selected format">
-            <a href="{{baseUrl}}api/serialize/graphs?id={{transcript.id}}&mimeType={{serializer.mimeType | urlEncode}}&layerId={{schema.wordLayerId | urlEncode}}&layerId={{schema.utteranceLayerId | urlEncode}}{{selectedLayerIdParameters('layerId')}}"
-               class="lnk">
-              <img src="{{serializer.icon}}" alt="⚙">
-              <span>{{serializer.name}}</span>
-            </a>
->>>>>>> bf2353a6
           </li>
           <li>Export formatted, including transcript lines (<span 
             class="layer-id no-pad" [title]="schema.layers[schema.utteranceLayerId].description"
@@ -358,7 +348,7 @@
             <ul>
               <li *ngFor="let serializer of serializers"
                   i18n-title title="Convert to selected format">
-                <a href="{{baseUrl}}api/serialize/graphs?id={{transcript.id}}&mimeType={{serializer.mimeType | urlEncode}}&layerId={{schema.utteranceLayerId | urlEncode}}{{selectedLayerIdParameters('layerId')}}"
+                <a href="{{baseUrl}}api/serialize/graphs?id={{transcript.id}}&mimeType={{serializer.mimeType | urlEncode}}&layerId={{schema.wordLayerId | urlEncode}}&layerId={{schema.utteranceLayerId | urlEncode}}{{selectedLayerIdParameters('layerId')}}"
                    class="lnk">
                   <img src="{{serializer.icon}}" alt="⚙">
                   <span>{{serializer.name}}</span>
