--- conflicted
+++ resolved
@@ -1,11 +1,7 @@
 # Script for building the client-side user interface files,
 # and deploying them to a local instance of LaBB-CAT,
 # which is install in the location specified by the first parameter, or:
-<<<<<<< HEAD
-LOCAL_LABBCAT=${1:-"/c/Program Files/Apache Software Foundation/Tomcat 9.0/webapps/labbcat"}
-=======
 LOCAL_LABBCAT=${1:-"/c/Program Files/Apache Software Foundation/Tomcat 9.0/webapps/apls-dev"}
->>>>>>> e5aa025d
 
 if (mvn clean package -pl :nzilbb.labbcat.user-interface)
 then
