--- conflicted
+++ resolved
@@ -244,7 +244,6 @@
         return new Promise((resolve, reject) => {
             this.labbcatService.labbcat.readOnlyCategories(
                 "transcript", (categories, errors, messages) => {
-<<<<<<< HEAD
                     for (let category of categories) {
                         if (!category.description) {
                             category.description = `Attributes: ${category.category}`; // TODO i18n
@@ -252,9 +251,6 @@
                         category.icon = "attributes.svg";
                         this.categories[category.category] = category;
                     }
-=======
-                    this.categoryLabels = ["Participants", "Layers", "Formats"]; // TODO i18n
->>>>>>> f35d57d6
                     // extra pseudo categories
                     this.categories["Layers"] = { // TODO i18n
                         description: "Annotation layers for display",
