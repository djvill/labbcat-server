--- conflicted
+++ resolved
@@ -1,4 +1,3 @@
-<<<<<<< HEAD
 <div class="layer-checkboxes-container">
   <lib-layer-checkboxes
     name="layer" includeAlignment="true" spoofAlignment="true"
@@ -10,18 +9,9 @@
     [(selected)]="selectedLayerIds"
     (selectedChange)="syncSelectedLayerIdsWithColumns($event)"
     [controlsLinks]="controlsLinks"
+    (click)="hideHelper();"
     ></lib-layer-checkboxes>
 </div>
-=======
-<lib-layer-checkboxes
-  name="layer" includeAlignment="true"
-  span="true" phrase="true" word="true" segment="true"
-  excludeMainParticipant="true" 
-  category="true"
-  [(selected)]="selectedLayerIds"
-  (selectedChange)="syncSelectedLayerIdsWithColumns($event)"
-  (click)="hideHelper();"></lib-layer-checkboxes>
->>>>>>> 0b05a006
 
 <div class="columns"
      (click)="hideHelper();">
